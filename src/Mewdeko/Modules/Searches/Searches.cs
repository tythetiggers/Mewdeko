--- conflicted
+++ resolved
@@ -8,12 +8,9 @@
 using Discord.WebSocket;
 using Fergun.Interactive;
 using Fergun.Interactive.Pagination;
-<<<<<<< HEAD
 using GScraper;
 using GScraper.DuckDuckGo;
 using GScraper.Google;
-=======
->>>>>>> 3a38f866
 using KSoftNet;
 using KSoftNet.Enums;
 using KSoftNet.Models.Images;
@@ -63,7 +60,6 @@
         _cache = cache;
         _tzSvc = tzSvc;
     }
-<<<<<<< HEAD
 
 
     //for anonymasen :^)
@@ -147,21 +143,6 @@
 
         while (SearchesService.CheckIfAlreadyPosted(ctx.Guild, image.ImageUrl))
             image = await _kSoftApi.ImagesApi.GetRandomReddit(subreddit, Span.Year, true);
-=======
-
-
-    //for anonymasen :^)
-    [MewdekoCommand, Usage, Description, Aliases]
-    public async Task Meme()
-    {
-        var msg = await ctx.Channel.SendConfirmAsync("Fetching random meme...");
-        var image = await _kSoftApi.ImagesApi.GetRandomMeme();
-        while (SearchesService.CheckIfAlreadyPosted(ctx.Guild, image.ImageUrl))
-        {
-            image = await _kSoftApi.ImagesApi.GetRandomMeme();
-            await Task.Delay(500);
-        }
-
         var em = new EmbedBuilder
         {
             Author = new EmbedAuthorBuilder
@@ -171,40 +152,11 @@
             Description = $"Title: {image.Title}\n[Source]({image.Source})",
             Footer = new EmbedFooterBuilder
             {
-                Text =
-                    $"{image.Upvotes} Upvotes {image.Downvotes} Downvotes | {image.Subreddit} Powered by Ksoft.Si"
+                Text = $"{image.Upvotes} Upvotes! | {image.Subreddit} Powered by KSoft.si"
             },
             ImageUrl = image.ImageUrl,
             Color = Mewdeko.OkColor
         };
-        await msg.ModifyAsync(x => x.Embed = em.Build());
-    }
-
-    [MewdekoCommand, Usage, Description, Aliases]
-    public async Task RandomAww()
-    {
-        var image = await _kSoftApi.ImagesApi.GetRandomAww();
->>>>>>> 3a38f866
-        var em = new EmbedBuilder
-        {
-            Author = new EmbedAuthorBuilder
-            {
-                Name = image.Author
-            },
-            Description = $"Title: {image.Title}\n[Source]({image.Source})",
-            Footer = new EmbedFooterBuilder
-            {
-<<<<<<< HEAD
-                Text = $"{image.Upvotes} Upvotes! | {image.Subreddit} Powered by KSoft.si"
-=======
-                Text =
-                    $"{image.Upvotes} Upvotes {image.Downvotes} Downvotes | {image.Subreddit} Powered by Ksoft.Si"
->>>>>>> 3a38f866
-            },
-            ImageUrl = image.ImageUrl,
-            Color = Mewdeko.OkColor
-        };
-<<<<<<< HEAD
         await msg.ModifyAsync(x => x.Embed = em.Build());
     }
 
@@ -335,9 +287,9 @@
         {
             var errorKey = err switch
             {
-                SearchesService.TimeErrors.ApiKeyMissing => "api_key_missing",
-                SearchesService.TimeErrors.NotFound => "not_found",
-                SearchesService.TimeErrors.InvalidInput => "invalid_input",
+                TimeErrors.ApiKeyMissing => "api_key_missing",
+                TimeErrors.InvalidInput => "invalid_input",
+                TimeErrors.NotFound => "not_found",
                 _ => "error_occured"
             };
 
@@ -447,13 +399,11 @@
             }
             else
             {
-                var paginator = new LazyPaginatorBuilder()
-                                .AddUser(ctx.User)
-                                .WithPageFactory(PageFactory)
-                                .WithFooter(PaginatorFooter.PageNumber | PaginatorFooter.Users)
-                                .WithMaxPageIndex(duckDuckGoImageResults.Length)
-                                .WithDefaultEmotes()
-                                .Build();
+                var paginator = new LazyPaginatorBuilder().AddUser(ctx.User).WithPageFactory(PageFactory)
+                                                          .WithFooter(
+                                                              PaginatorFooter.PageNumber | PaginatorFooter.Users)
+                                                          .WithMaxPageIndex(duckDuckGoImageResults.Length)
+                                                          .WithDefaultEmotes().Build();
                 await _interactivity.SendPaginatorAsync(paginator, Context.Channel, TimeSpan.FromMinutes(60));
 
                 Task<PageBuilder> PageFactory(int page)
@@ -461,29 +411,28 @@
                     var result = duckDuckGoImageResults.Skip(page).FirstOrDefault();
                     return Task.FromResult(new PageBuilder().WithOkColor().WithDescription(result!.Title)
                                                             .WithImageUrl(result.Url)
-                                                            .WithAuthor(name: "DuckDuckGo Image Result", iconUrl:
-                                                                "https://media.discordapp.net/attachments/915770282579484693/941382938547863572/5847f32fcef1014c0b5e4877.png"));
+                                                            .WithAuthor(name: "DuckDuckGo Image Result",
+                                                                iconUrl:
+                                                                "https://media.discordapp.net/attachments/915770282579484693/941382938547863572/5847f32fcef1014c0b5e4877.png%22"));
                 }
             }
         }
         else
         {
-            var paginator = new LazyPaginatorBuilder()
-                            .AddUser(ctx.User)
-                            .WithPageFactory(PageFactory)
-                            .WithFooter(PaginatorFooter.PageNumber | PaginatorFooter.Users)
-                            .WithMaxPageIndex(googleImageResults.Length)
-                            .WithDefaultEmotes()
-                            .Build();
+            var paginator = new LazyPaginatorBuilder().AddUser(ctx.User).WithPageFactory(PageFactory)
+                                                      .WithFooter(PaginatorFooter.PageNumber | PaginatorFooter.Users)
+                                                      .WithMaxPageIndex(googleImageResults.Length).WithDefaultEmotes()
+                                                      .Build();
             await _interactivity.SendPaginatorAsync(paginator, Context.Channel, TimeSpan.FromMinutes(60));
 
             Task<PageBuilder> PageFactory(int page)
             {
                 var result = googleImageResults.Skip(page).FirstOrDefault();
                 return Task.FromResult(new PageBuilder().WithOkColor().WithDescription(result!.Title)
-                                                 .WithImageUrl(result.Url)
-                                                 .WithAuthor(name: "Google Image Result", iconUrl: 
-                                                     "https://media.discordapp.net/attachments/915770282579484693/941383056609144832/superG_v3.max-200x200.png"));
+                                                        .WithImageUrl(result.Url)
+                                                        .WithAuthor(name: "Google Image Result",
+                                                            iconUrl:
+                                                            "https://media.discordapp.net/attachments/915770282579484693/941383056609144832/superG_v3.max-200x200.png%22"));
             }
         }
     }
@@ -568,17 +517,17 @@
         }
 
         var desc = data.Results.Take(5).Select(res =>
-                $@"[**{res.Title}**]({res.Link})
+            $@"[{res.Title}]({res.Link})
 {res.Text.TrimTo(400 - res.Title.Length - res.Link.Length)}");
-
 
         var descStr = string.Join("\n\n", desc);
 
         var embed = new EmbedBuilder()
             .WithAuthor(eab => eab.WithName(GetText("search_for") + " " + query.TrimTo(50))
                 .WithUrl(data.FullQueryLink)
-                .WithIconUrl(data.FullQueryLink.Contains("google") ? "https://media.discordapp.net/attachments/915770282579484693/941383056609144832/superG_v3.max-200x200.png" : "https://media.discordapp.net/attachments/915770282579484693/941382938547863572/5847f32fcef1014c0b5e4877.png"))
+                .WithIconUrl("http://i.imgur.com/G46fm8J.png"))
             .WithTitle(ctx.User.ToString())
+            .WithFooter(efb => efb.WithText(data.TotalResults))
             .WithDescription(descStr)
             .WithOkColor();
 
@@ -717,477 +666,8 @@
                 Log.Warning("Definition not found: {Word}", word);
                 await ReplyErrorLocalizedAsync("define_unknown").ConfigureAwait(false);
             }
-=======
-        await ctx.Channel.SendMessageAsync("", embed: em.Build());
-    }
-
-    [MewdekoCommand, Usage, Description, Aliases]
-    public async Task RandomReddit(string subreddit)
-    {
-        var msg = await ctx.Channel.SendConfirmAsync("Checking if the subreddit is nsfw...");
-        if (Service.NsfwCheck(subreddit))
-        {
-            var emt = new EmbedBuilder
-            {
-                Description = "This subreddit is nsfw!",
-                Color = Mewdeko.ErrorColor
-            };
-            await msg.ModifyAsync(x => x.Embed = emt.Build());
-            return;
-        }
-
-        RedditPost image;
-        try
-        {
-            image = await _kSoftApi.ImagesApi.GetRandomReddit(subreddit, Span.Year, true);
-        }
-        catch (ApiException)
-        {
-            await msg.DeleteAsync();
-            await ctx.Channel.SendErrorAsync("Seems like that subreddit wasn't found, please try something else!");
-            return;
-        }
-
-        while (SearchesService.CheckIfAlreadyPosted(ctx.Guild, image.ImageUrl))
-            image = await _kSoftApi.ImagesApi.GetRandomReddit(subreddit, Span.Year, true);
-        var em = new EmbedBuilder
-        {
-            Author = new EmbedAuthorBuilder
-            {
-                Name = image.Author
-            },
-            Description = $"Title: {image.Title}\n[Source]({image.Source})",
-            Footer = new EmbedFooterBuilder
-            {
-                Text = $"{image.Upvotes} Upvotes! | {image.Subreddit} Powered by KSoft.si"
-            },
-            ImageUrl = image.ImageUrl,
-            Color = Mewdeko.OkColor
-        };
-        await msg.ModifyAsync(x => x.Embed = em.Build());
-    }
-
-    //for anonymasen :^)
-    [MewdekoCommand, Usage, Description, Aliases]
-    public async Task Rip([Remainder] IGuildUser usr)
-    {
-        var av = usr.RealAvatarUrl();
-        if (av == null)
-            return;
-        await using var picStream =
-            await Service.GetRipPictureAsync(usr.Nickname ?? usr.Username, av).ConfigureAwait(false);
-        await ctx.Channel.SendFileAsync(
-                picStream,
-                "rip.png",
-                $"Rip {Format.Bold(usr.ToString())} \n\t- " +
-                Format.Italics(ctx.User.ToString()))
-            .ConfigureAwait(false);
-    }
-
-    [MewdekoCommand, Usage, Description, Aliases, RequireContext(ContextType.Guild),
-     UserPerm(GuildPermission.ManageMessages), Priority(1)]
-    public async Task Say(ITextChannel channel, [Remainder] string message)
-    {
-        if (string.IsNullOrWhiteSpace(message))
-            return;
-
-        var rep = new ReplacementBuilder()
-            .WithDefault(ctx.User, channel, (SocketGuild) ctx.Guild, (DiscordSocketClient) ctx.Client)
-            .Build();
-
-        if (CrEmbed.TryParse(message, out var embedData))
-        {
-            rep.Replace(embedData);
-            await channel.EmbedAsync(embedData, !((IGuildUser) Context.User).GuildPermissions.MentionEveryone)
-                .ConfigureAwait(false);
-        }
-        else
-        {
-            var msg = rep.Replace(message);
-            if (!string.IsNullOrWhiteSpace(msg)) await channel.SendConfirmAsync(msg).ConfigureAwait(false);
-        }
-    }
-
-    [MewdekoCommand, Usage, Description, Aliases, RequireContext(ContextType.Guild),
-     UserPerm(GuildPermission.ManageMessages), Priority(0)]
-    public Task Say([Remainder] string message) => Say((ITextChannel) ctx.Channel, message);
-
-    // done in 3.0
-    [MewdekoCommand, Usage, Description, Aliases]
-    public async Task Weather([Remainder] string query)
-    {
-        if (!await ValidateQuery(ctx.Channel, query).ConfigureAwait(false))
-            return;
-
-        var embed = new EmbedBuilder();
-        var data = await Service.GetWeatherDataAsync(query).ConfigureAwait(false);
-
-        if (data == null)
-        {
-            embed.WithDescription(GetText("city_not_found"))
-                .WithErrorColor();
-        }
-        else
-        {
-            var f = StandardConversions.CelsiusToFahrenheit;
-
-            var tz = Context.Guild is null
-                ? TimeZoneInfo.Utc
-                : _tzSvc.GetTimeZoneOrUtc(Context.Guild.Id);
-            var sunrise = data.Sys.Sunrise.ToUnixTimestamp();
-            var sunset = data.Sys.Sunset.ToUnixTimestamp();
-            sunrise = sunrise.ToOffset(tz.GetUtcOffset(sunrise));
-            sunset = sunset.ToOffset(tz.GetUtcOffset(sunset));
-            var timezone = $"UTC{sunrise:zzz}";
-
-            embed.AddField(fb =>
-                    fb.WithName("🌍 " + Format.Bold(GetText("location")))
-                        .WithValue(
-                            $"[{data.Name + ", " + data.Sys.Country}](https://openweathermap.org/city/{data.Id})")
-                        .WithIsInline(true))
-                .AddField(fb =>
-                    fb.WithName("📏 " + Format.Bold(GetText("latlong")))
-                        .WithValue($"{data.Coord.Lat}, {data.Coord.Lon}").WithIsInline(true))
-                .AddField(fb =>
-                    fb.WithName("☁ " + Format.Bold(GetText("condition")))
-                        .WithValue(string.Join(", ", data.Weather.Select(w => w.Main))).WithIsInline(true))
-                .AddField(fb =>
-                    fb.WithName("😓 " + Format.Bold(GetText("humidity"))).WithValue($"{data.Main.Humidity}%")
-                        .WithIsInline(true))
-                .AddField(fb =>
-                    fb.WithName("💨 " + Format.Bold(GetText("wind_speed"))).WithValue(data.Wind.Speed + " m/s")
-                        .WithIsInline(true))
-                .AddField(fb =>
-                    fb.WithName("🌡 " + Format.Bold(GetText("temperature")))
-                        .WithValue($"{data.Main.Temp:F1}°C / {f(data.Main.Temp):F1}°F").WithIsInline(true))
-                .AddField(fb =>
-                    fb.WithName("🔆 " + Format.Bold(GetText("min_max")))
-                        .WithValue(
-                            $"{data.Main.TempMin:F1}°C - {data.Main.TempMax:F1}°C\n{f(data.Main.TempMin):F1}°F - {f(data.Main.TempMax):F1}°F")
-                        .WithIsInline(true))
-                .AddField(fb =>
-                    fb.WithName("🌄 " + Format.Bold(GetText("sunrise"))).WithValue($"{sunrise:HH:mm} {timezone}")
-                        .WithIsInline(true))
-                .AddField(fb =>
-                    fb.WithName("🌇 " + Format.Bold(GetText("sunset"))).WithValue($"{sunset:HH:mm} {timezone}")
-                        .WithIsInline(true))
-                .WithOkColor()
-                .WithFooter(efb =>
-                    efb.WithText("Powered by openweathermap.org")
-                        .WithIconUrl($"http://openweathermap.org/img/w/{data.Weather[0].Icon}.png"));
-        }
-
-        await ctx.Channel.EmbedAsync(embed).ConfigureAwait(false);
-    }
-
-    // done in 3.0
-    [MewdekoCommand, Usage, Description, Aliases]
-    public async Task Time([Remainder] string query)
-    {
-        if (!await ValidateQuery(ctx.Channel, query).ConfigureAwait(false))
-            return;
-
-        await ctx.Channel.TriggerTypingAsync().ConfigureAwait(false);
-
-        var (data, err) = await Service.GetTimeDataAsync(query).ConfigureAwait(false);
-        if (err is not null)
-        {
-            var errorKey = err switch
-            {
-                TimeErrors.ApiKeyMissing => "api_key_missing",
-                TimeErrors.InvalidInput => "invalid_input",
-                TimeErrors.NotFound => "not_found",
-                _ => "error_occured"
-            };
-
-            await ReplyErrorLocalizedAsync(errorKey).ConfigureAwait(false);
-            return;
-        }
-
-        if (string.IsNullOrWhiteSpace(data.TimeZoneName))
-        {
-            await ReplyErrorLocalizedAsync("timezone_db_api_key").ConfigureAwait(false);
-            return;
-        }
-
-        var eb = new EmbedBuilder()
-            .WithOkColor()
-            .WithTitle(GetText("time_new"))
-            .WithDescription(Format.Code(data.Time.ToString()))
-            .AddField(GetText("location"), string.Join('\n', data.Address.Split(", ")), true)
-            .AddField(GetText("timezone"), data.TimeZoneName, true);
-
-        await ctx.Channel.SendMessageAsync(embed: eb.Build()).ConfigureAwait(false);
-    }
-
-    // done in 3.0
-    [MewdekoCommand, Usage, Description, Aliases]
-    public async Task Youtube([Remainder] string query = null)
-    {
-        if (!await ValidateQuery(ctx.Channel, query).ConfigureAwait(false))
-            return;
-
-        var result = (await _google.GetVideoLinksByKeywordAsync(query).ConfigureAwait(false)).FirstOrDefault();
-        if (string.IsNullOrWhiteSpace(result))
-        {
-            await ReplyErrorLocalizedAsync("no_results").ConfigureAwait(false);
-            return;
-        }
-
-        await ctx.Channel.SendMessageAsync(result).ConfigureAwait(false);
-    }
-
-    // done in 3.0
-    [MewdekoCommand, Usage, Description, Aliases]
-    public async Task Movie([Remainder] string query = null)
-    {
-        if (!await ValidateQuery(ctx.Channel, query).ConfigureAwait(false))
-            return;
-
-        await ctx.Channel.TriggerTypingAsync().ConfigureAwait(false);
-
-        var movie = await Service.GetMovieDataAsync(query).ConfigureAwait(false);
-        if (movie == null)
-        {
-            await ReplyErrorLocalizedAsync("imdb_fail").ConfigureAwait(false);
-            return;
-        }
-
-        await ctx.Channel.EmbedAsync(new EmbedBuilder().WithOkColor()
-            .WithTitle(movie.Title)
-            .WithUrl($"http://www.imdb.com/title/{movie.ImdbId}/")
-            .WithDescription(movie.Plot.TrimTo(1000))
-            .AddField(efb => efb.WithName("Rating").WithValue(movie.ImdbRating).WithIsInline(true))
-            .AddField(efb => efb.WithName("Genre").WithValue(movie.Genre).WithIsInline(true))
-            .AddField(efb => efb.WithName("Year").WithValue(movie.Year).WithIsInline(true))
-            .WithImageUrl(movie.Poster)).ConfigureAwait(false);
-    }
-
-    // done in 3.0
-    [MewdekoCommand, Usage, Description, Aliases]
-    public Task RandomCat() => InternalRandomImage(SearchesService.ImageTag.Cats);
-
-    // done in 3.0
-    [MewdekoCommand, Usage, Description, Aliases]
-    public Task RandomDog() => InternalRandomImage(SearchesService.ImageTag.Dogs);
-
-    // done in 3.0
-    [MewdekoCommand, Usage, Description, Aliases]
-    public Task RandomFood() => InternalRandomImage(SearchesService.ImageTag.Food);
-
-    // done in 3.0
-    [MewdekoCommand, Usage, Description, Aliases]
-    public Task RandomBird() => InternalRandomImage(SearchesService.ImageTag.Birds);
-
-    // done in 3.0
-    private Task InternalRandomImage(SearchesService.ImageTag tag)
-    {
-        var url = Service.GetRandomImageUrl(tag);
-        return ctx.Channel.EmbedAsync(new EmbedBuilder()
-            .WithOkColor()
-            .WithImageUrl(url));
-    }
-
-    // done in 3.0
-    [MewdekoCommand, Usage, Description, Aliases]
-    public async Task Image([Remainder] string query = null)
-    {
-        var oterms = query?.Trim();
-        if (!await ValidateQuery(ctx.Channel, query).ConfigureAwait(false))
-            return;
-        query = WebUtility.UrlEncode(oterms).Replace(' ', '+');
-        try
-        {
-            var res = await _google.GetImageAsync(oterms).ConfigureAwait(false);
-            var embed = new EmbedBuilder()
-                .WithOkColor()
-                .WithAuthor(eab => eab.WithName(GetText("image_search_for") + " " + oterms.TrimTo(50))
-                    .WithUrl("https://www.google.com/search?q=" + query + "&source=lnms&tbm=isch")
-                    .WithIconUrl("http://i.imgur.com/G46fm8J.png"))
-                .WithDescription(res.Link)
-                .WithImageUrl(res.Link)
-                .WithTitle(ctx.User.ToString());
-            await ctx.Channel.EmbedAsync(embed).ConfigureAwait(false);
-        }
-        catch
-        {
-            Log.Warning("Falling back to Imgur");
-
-            var fullQueryLink = $"http://imgur.com/search?q={query}";
-            var config = Configuration.Default.WithDefaultLoader();
-            using var document = await BrowsingContext.New(config).OpenAsync(fullQueryLink).ConfigureAwait(false);
-            var elems = document.QuerySelectorAll("a.image-list-link").ToList();
-
-            if (!elems.Any())
-                return;
-
-            var img = elems.ElementAtOrDefault(new MewdekoRandom().Next(0, elems.Count))?.Children
-                ?.FirstOrDefault() as IHtmlImageElement;
-
-            if (img?.Source == null)
-                return;
-
-            var source = img.Source.Replace("b.", ".", StringComparison.InvariantCulture);
-
-            var embed = new EmbedBuilder()
-                .WithOkColor()
-                .WithAuthor(eab => eab.WithName(GetText("image_search_for") + " " + oterms.TrimTo(50))
-                    .WithUrl(fullQueryLink)
-                    .WithIconUrl("http://s.imgur.com/images/logo-1200-630.jpg?"))
-                .WithDescription(source)
-                .WithImageUrl(source)
-                .WithTitle(ctx.User.ToString());
-            await ctx.Channel.EmbedAsync(embed).ConfigureAwait(false);
-        }
-    }
-
-    [MewdekoCommand, Usage, Description, Aliases]
-    public async Task Lmgtfy([Remainder] string ffs = null)
-    {
-        if (!await ValidateQuery(ctx.Channel, ffs).ConfigureAwait(false))
-            return;
-
-        await ctx.Channel.SendConfirmAsync("<" +
-                                           await _google
-                                               .ShortenUrl($"http://lmgtfy.com/?q={Uri.EscapeDataString(ffs)}")
-                                               .ConfigureAwait(false) + ">")
-            .ConfigureAwait(false);
-    }
-
-    [MewdekoCommand, Usage, Description, Aliases]
-    public async Task Shorten([Remainder] string query)
-    {
-        if (!await ValidateQuery(ctx.Channel, query).ConfigureAwait(false))
-            return;
-
-        query = query.Trim();
-        if (!_cachedShortenedLinks.TryGetValue(query, out var shortLink))
-            try
-            {
-                using var http = _httpFactory.CreateClient();
-                using var req = new HttpRequestMessage(HttpMethod.Post, "https://goolnk.com/api/v1/shorten");
-                var formData = new MultipartFormDataContent
-                {
-                    {new StringContent(query), "url"}
-                };
-                req.Content = formData;
-
-                using var res = await http.SendAsync(req).ConfigureAwait(false);
-                var content = await res.Content.ReadAsStringAsync();
-                var data = JsonConvert.DeserializeObject<ShortenData>(content);
-
-                if (!string.IsNullOrWhiteSpace(data?.ResultUrl))
-                    _cachedShortenedLinks.TryAdd(query, data.ResultUrl);
-                else
-                    return;
-
-                shortLink = data.ResultUrl;
-            }
-            catch (Exception ex)
-            {
-                Log.Error(ex, "Error shortening a link: {Message}", ex.Message);
-                return;
-            }
-
-        await ctx.Channel.EmbedAsync(new EmbedBuilder()
-                .WithColor(Mewdeko.OkColor)
-                .AddField(efb => efb.WithName(GetText("original_url"))
-                    .WithValue($"<{query}>"))
-                .AddField(efb => efb.WithName(GetText("short_url"))
-                    .WithValue($"<{shortLink}>")))
-            .ConfigureAwait(false);
-    }
-
-    // done in 3.0
-    [MewdekoCommand, Usage, Description, Aliases]
-    public async Task Google([Remainder] string query = null)
-    {
-        query = query?.Trim();
-        if (!await ValidateQuery(ctx.Channel, query).ConfigureAwait(false))
-            return;
-
-        _ = ctx.Channel.TriggerTypingAsync();
-
-        var data = await Service.GoogleSearchAsync(query);
-        if (data is null)
-        {
-            await ReplyErrorLocalizedAsync("no_results");
-            return;
-        }
-
-        var desc = data.Results.Take(5).Select(res =>
-            $@"[**{res.Title}**]({res.Link})
-{res.Text.TrimTo(400 - res.Title.Length - res.Link.Length)}");
-
-        var descStr = string.Join("\n\n", desc);
-
-        var embed = new EmbedBuilder()
-            .WithAuthor(eab => eab.WithName(GetText("search_for") + " " + query.TrimTo(50))
-                .WithUrl(data.FullQueryLink)
-                .WithIconUrl("http://i.imgur.com/G46fm8J.png"))
-            .WithTitle(ctx.User.ToString())
-            .WithFooter(efb => efb.WithText(data.TotalResults))
-            .WithDescription(descStr)
-            .WithOkColor();
-
-        await ctx.Channel.EmbedAsync(embed).ConfigureAwait(false);
-    }
-
-
-    // done in 3.0
-    [MewdekoCommand, Usage, Description, Aliases]
-    public async Task MagicTheGathering([Remainder] string search)
-    {
-        if (!await ValidateQuery(ctx.Channel, search))
-            return;
-
-        await ctx.Channel.TriggerTypingAsync().ConfigureAwait(false);
-        var card = await Service.GetMtgCardAsync(search).ConfigureAwait(false);
-
-        if (card == null)
-        {
-            await ReplyErrorLocalizedAsync("card_not_found").ConfigureAwait(false);
-            return;
-        }
-
-        var embed = new EmbedBuilder().WithOkColor()
-            .WithTitle(card.Name)
-            .WithDescription(card.Description)
-            .WithImageUrl(card.ImageUrl)
-            .AddField(efb => efb.WithName(GetText("store_url")).WithValue(card.StoreUrl).WithIsInline(true))
-            .AddField(efb => efb.WithName(GetText("cost")).WithValue(card.ManaCost).WithIsInline(true))
-            .AddField(efb => efb.WithName(GetText("types")).WithValue(card.Types).WithIsInline(true));
-
-        await ctx.Channel.EmbedAsync(embed).ConfigureAwait(false);
-    }
-
-    // done in 3.0
-    [MewdekoCommand, Usage, Description, Aliases]
-    public async Task Hearthstone([Remainder] string name)
-    {
-        if (!await ValidateQuery(ctx.Channel, name).ConfigureAwait(false))
-            return;
-
-        if (string.IsNullOrWhiteSpace(_creds.MashapeKey))
-        {
-            await ReplyErrorLocalizedAsync("mashape_api_missing").ConfigureAwait(false);
-            return;
-        }
-
-        await ctx.Channel.TriggerTypingAsync().ConfigureAwait(false);
-        var card = await Service.GetHearthstoneCardDataAsync(name).ConfigureAwait(false);
-
-        if (card == null)
-        {
-            await ReplyErrorLocalizedAsync("card_not_found").ConfigureAwait(false);
-            return;
-        }
->>>>>>> 3a38f866
-
-        var embed = new EmbedBuilder().WithOkColor()
-            .WithImageUrl(card.Img);
-
-<<<<<<< HEAD
+
+
             var col = datas.Select(data => (
                 Definition: data.Sense.Definition is string
                     ? data.Sense.Definition.ToString()
@@ -1210,45 +690,10 @@
                 .Build();
 
             await _interactivity.SendPaginatorAsync(paginator, Context.Channel, TimeSpan.FromMinutes(60));
-=======
-        if (!string.IsNullOrWhiteSpace(card.Flavor))
-            embed.WithDescription(card.Flavor);
-
-        await ctx.Channel.EmbedAsync(embed).ConfigureAwait(false);
-    }
-
-    // done in 3.0
-    [MewdekoCommand, Usage, Description, Aliases]
-    public async Task UrbanDict([Remainder] string query = null)
-    {
-        if (!await ValidateQuery(ctx.Channel, query).ConfigureAwait(false))
-            return;
-
-        await ctx.Channel.TriggerTypingAsync().ConfigureAwait(false);
-        using var http = _httpFactory.CreateClient();
-        var res = await http
-            .GetStringAsync($"http://api.urbandictionary.com/v0/define?term={Uri.EscapeDataString(query)}")
-            .ConfigureAwait(false);
-        try
-        {
-            var items = JsonConvert.DeserializeObject<UrbanResponse>(res)?.List;
-            if (items != null && items.Any())
-            {
-                var paginator = new LazyPaginatorBuilder()
-                    .AddUser(ctx.User)
-                    .WithPageFactory(PageFactory)
-                    .WithFooter(PaginatorFooter.PageNumber | PaginatorFooter.Users)
-                    .WithMaxPageIndex(items.Length - 1)
-                    .WithDefaultEmotes()
-                    .Build();
-
-                await _interactivity.SendPaginatorAsync(paginator, Context.Channel, TimeSpan.FromMinutes(60));
->>>>>>> 3a38f866
 
             Task<PageBuilder> PageFactory(int page)
             {
                 {
-<<<<<<< HEAD
                     var data = col.Skip(page).First();
                     var embed = new PageBuilder()
                         .WithDescription(ctx.User.Mention)
@@ -1267,26 +712,11 @@
         catch (Exception ex)
         {
             Log.Error(ex, "Error retrieving definition data for: {Word}", word);
-=======
-                    var item = items[page];
-                    return Task.FromResult(new PageBuilder().WithOkColor()
-                        .WithUrl(item.Permalink)
-                        .WithAuthor(
-                            eab => eab.WithIconUrl("http://i.imgur.com/nwERwQE.jpg").WithName(item.Word))
-                        .WithDescription(item.Definition));
-                }
-            }
-        }
-        catch
-        {
-            await ReplyErrorLocalizedAsync("ud_error").ConfigureAwait(false);
->>>>>>> 3a38f866
-        }
-    }
-
-    // done in 3.0
-    [MewdekoCommand, Usage, Description, Aliases]
-<<<<<<< HEAD
+        }
+    }
+
+    // done in 3.0
+    [MewdekoCommand, Usage, Description, Aliases]
     public async Task Catfact()
     {
         using var http = _httpFactory.CreateClient();
@@ -1513,312 +943,6 @@
     {
         if (!string.IsNullOrWhiteSpace(query)) return true;
 
-=======
-    public async Task Define([Remainder] string word)
-    {
-        if (!await ValidateQuery(ctx.Channel, word).ConfigureAwait(false))
-            return;
-
-        using var http = _httpFactory.CreateClient();
-        string res;
-        try
-        {
-            res = await _cache.GetOrCreateAsync($"define_{word}", e =>
-            {
-                e.AbsoluteExpirationRelativeToNow = TimeSpan.FromHours(12);
-                return http.GetStringAsync("https://api.pearson.com/v2/dictionaries/entries?headword=" +
-                                            WebUtility.UrlEncode(word));
-            }).ConfigureAwait(false);
-
-            var data = JsonConvert.DeserializeObject<DefineModel>(res);
-
-            var datas = data.Results
-                .Where(x => x.Senses is not null && x.Senses.Count > 0 && x.Senses[0].Definition is not null)
-                .Select(x => (Sense: x.Senses[0], x.PartOfSpeech));
-
-            if (!datas.Any())
-            {
-                Log.Warning("Definition not found: {Word}", word);
-                await ReplyErrorLocalizedAsync("define_unknown").ConfigureAwait(false);
-            }
-
-
-            var col = datas.Select(data => (
-                Definition: data.Sense.Definition is string
-                    ? data.Sense.Definition.ToString()
-                    : ((JArray) JToken.Parse(data.Sense.Definition.ToString())).First.ToString(),
-                Example: data.Sense.Examples is null || data.Sense.Examples.Count == 0
-                    ? string.Empty
-                    : data.Sense.Examples[0].Text,
-                Word: word,
-                WordType: string.IsNullOrWhiteSpace(data.PartOfSpeech) ? "-" : data.PartOfSpeech
-            )).ToList();
-
-            Log.Information($"Sending {col.Count} definition for: {word}");
-
-            var paginator = new LazyPaginatorBuilder()
-                .AddUser(ctx.User)
-                .WithPageFactory(PageFactory)
-                .WithFooter(PaginatorFooter.PageNumber | PaginatorFooter.Users)
-                .WithMaxPageIndex(col.Count - 1)
-                .WithDefaultEmotes()
-                .Build();
-
-            await _interactivity.SendPaginatorAsync(paginator, Context.Channel, TimeSpan.FromMinutes(60));
-
-            Task<PageBuilder> PageFactory(int page)
-            {
-                {
-                    var data = col.Skip(page).First();
-                    var embed = new PageBuilder()
-                        .WithDescription(ctx.User.Mention)
-                        .AddField(GetText("word"), data.Word, true)
-                        .AddField(GetText("class"), data.WordType, true)
-                        .AddField(GetText("definition"), data.Definition)
-                        .WithOkColor();
-
-                    if (!string.IsNullOrWhiteSpace(data.Example))
-                        embed.AddField(efb => efb.WithName(GetText("example")).WithValue(data.Example));
-
-                    return Task.FromResult(embed);
-                }
-            }
-        }
-        catch (Exception ex)
-        {
-            Log.Error(ex, "Error retrieving definition data for: {Word}", word);
-        }
-    }
-
-    // done in 3.0
-    [MewdekoCommand, Usage, Description, Aliases]
-    public async Task Catfact()
-    {
-        using var http = _httpFactory.CreateClient();
-        var response = await http.GetStringAsync("https://catfact.ninja/fact").ConfigureAwait(false);
-        if (response == null)
-            return;
-
-        var fact = JObject.Parse(response)["fact"].ToString();
-        await ctx.Channel.SendConfirmAsync("🐈" + GetText("catfact"), fact).ConfigureAwait(false);
-    }
-
-    //done in 3.0
-    [MewdekoCommand, Usage, Description, Aliases, RequireContext(ContextType.Guild)]
-    public async Task Revav([Remainder] IGuildUser usr = null)
-    {
-        if (usr == null)
-            usr = (IGuildUser) ctx.User;
-
-        var av = usr.RealAvatarUrl();
-        if (av == null)
-            return;
-
-        await ctx.Channel.SendConfirmAsync($"https://images.google.com/searchbyimage?image_url={av}")
-            .ConfigureAwait(false);
-    }
-
-    //done in 3.0
-    [MewdekoCommand, Usage, Description, Aliases]
-    public async Task Revimg([Remainder] string imageLink = null)
-    {
-        imageLink = imageLink?.Trim() ?? "";
-
-        if (string.IsNullOrWhiteSpace(imageLink))
-            return;
-        await ctx.Channel.SendConfirmAsync($"https://images.google.com/searchbyimage?image_url={imageLink}")
-            .ConfigureAwait(false);
-    }
-
-    [MewdekoCommand, Usage, Description, Aliases]
-    public Task Safebooru([Remainder] string tag = null) => InternalDapiCommand(ctx.Message, tag, DapiSearchType.Safebooru);
-
-    // done in 3.0
-    [MewdekoCommand, Usage, Description, Aliases]
-    public async Task Wiki([Remainder] string query = null)
-    {
-        query = query?.Trim();
-
-        if (!await ValidateQuery(ctx.Channel, query).ConfigureAwait(false))
-            return;
-
-        using var http = _httpFactory.CreateClient();
-        var result = await http
-            .GetStringAsync(
-                "https://en.wikipedia.org//w/api.php?action=query&format=json&prop=info&redirects=1&formatversion=2&inprop=url&titles=" +
-                Uri.EscapeDataString(query)).ConfigureAwait(false);
-        var data = JsonConvert.DeserializeObject<WikipediaApiModel>(result);
-        if (data.Query.Pages[0].Missing || string.IsNullOrWhiteSpace(data.Query.Pages[0].FullUrl))
-            await ReplyErrorLocalizedAsync("wiki_page_not_found").ConfigureAwait(false);
-        else
-            await ctx.Channel.SendMessageAsync(data.Query.Pages[0].FullUrl).ConfigureAwait(false);
-    }
-
-    [MewdekoCommand, Usage, Description, Aliases]
-    public async Task Color(params Color[] colors)
-    {
-        if (!colors.Any())
-            return;
-
-        var colorObjects = colors.Take(10)
-            .ToArray();
-
-        using var img = new Image<Rgba32>(colorObjects.Length * 50, 50);
-        for (var i = 0; i < colorObjects.Length; i++)
-        {
-            var x = i * 50;
-            img.Mutate(m => m.FillPolygon(colorObjects[i], new PointF(x, 0), new PointF(x + 50, 0),
-                new PointF(x + 50, 50), new PointF(x, 50)));
-        }
-
-        await using var ms = img.ToStream();
-        await ctx.Channel.SendFileAsync(ms, "colors.png").ConfigureAwait(false);
-    }
-
-    // done in 3.0
-    [MewdekoCommand, Usage, Description, Aliases, RequireContext(ContextType.Guild)]
-    public async Task Avatar([Remainder] IGuildUser usr = null)
-    {
-        if (usr == null)
-            usr = (IGuildUser) ctx.User;
-
-        var avatarUrl = usr.GetAvatarUrl(ImageFormat.Auto, 2048);
-
-        if (avatarUrl == null)
-        {
-            await ReplyErrorLocalizedAsync("avatar_none", usr.ToString()).ConfigureAwait(false);
-            return;
-        }
-
-        await ctx.Channel.EmbedAsync(new EmbedBuilder().WithOkColor()
-            .AddField(efb => efb.WithName("Username").WithValue(usr.ToString()).WithIsInline(true))
-            .AddField(efb =>
-                efb.WithName("Avatar Url").WithValue("[Link]" + "(" + avatarUrl + ")").WithIsInline(true))
-            .WithImageUrl(avatarUrl));
-    }
-
-    // done in 3.0
-    [MewdekoCommand, Usage, Description, Aliases]
-    public async Task Wikia(string target, [Remainder] string query)
-    {
-        if (string.IsNullOrWhiteSpace(target) || string.IsNullOrWhiteSpace(query))
-        {
-            await ReplyErrorLocalizedAsync("wikia_input_error").ConfigureAwait(false);
-            return;
-        }
-
-        await ctx.Channel.TriggerTypingAsync().ConfigureAwait(false);
-        using var http = _httpFactory.CreateClient();
-        http.DefaultRequestHeaders.Clear();
-        try
-        {
-            var res = await http.GetStringAsync($"https://{Uri.EscapeDataString(target)}.fandom.com/api.php" +
-                                                "?action=query" +
-                                                "&format=json" +
-                                                "&list=search" +
-                                                $"&srsearch={Uri.EscapeDataString(query)}" +
-                                                "&srlimit=1").ConfigureAwait(false);
-            var items = JObject.Parse(res);
-            var title = items["query"]?["search"]?.FirstOrDefault()?["title"]?.ToString();
-
-            if (string.IsNullOrWhiteSpace(title))
-            {
-                await ReplyErrorLocalizedAsync("wikia_error").ConfigureAwait(false);
-                return;
-            }
-
-            var url = Uri.EscapeDataString($"https://{target}.fandom.com/wiki/{title}");
-            var response = $@"`{GetText("title")}` {title?.SanitizeMentions()}
-`{GetText("url")}:` {url}";
-            await ctx.Channel.SendMessageAsync(response).ConfigureAwait(false);
-        }
-        catch
-        {
-            await ReplyErrorLocalizedAsync("wikia_error").ConfigureAwait(false);
-        }
-    }
-
-    // done in 3.0
-    [MewdekoCommand, Usage, Description, Aliases, RequireContext(ContextType.Guild)]
-    public async Task Bible(string book, string chapterAndVerse)
-    {
-        var obj = new BibleVerses();
-        try
-        {
-            using var http = _httpFactory.CreateClient();
-            var res = await http
-                .GetStringAsync("https://bible-api.com/" + book + " " + chapterAndVerse).ConfigureAwait(false);
-
-            obj = JsonConvert.DeserializeObject<BibleVerses>(res);
-        }
-        catch
-        {
-        }
-
-        if (obj.Error != null || obj.Verses == null || obj.Verses.Length == 0)
-        {
-            await ctx.Channel.SendErrorAsync(obj.Error ?? "No verse found.").ConfigureAwait(false);
-        }
-        else
-        {
-            var v = obj.Verses[0];
-            await ctx.Channel.EmbedAsync(new EmbedBuilder()
-                .WithOkColor()
-                .WithTitle($"{v.BookName} {v.Chapter}:{v.Verse}")
-                .WithDescription(v.Text)).ConfigureAwait(false);
-        }
-    }
-
-    [MewdekoCommand, Usage, Description, Aliases]
-    public async Task Steam([Remainder] string query)
-    {
-        if (string.IsNullOrWhiteSpace(query))
-            return;
-
-        await Context.Channel.TriggerTypingAsync().ConfigureAwait(false);
-
-        var appId = await Service.GetSteamAppIdByName(query).ConfigureAwait(false);
-        if (appId == -1)
-        {
-            await ReplyErrorLocalizedAsync("not_found").ConfigureAwait(false);
-            return;
-        }
-
-        //var embed = new EmbedBuilder()
-        //    .WithOkColor()
-        //    .WithDescription(gameData.ShortDescription)
-        //    .WithTitle(gameData.Name)
-        //    .WithUrl(gameData.Link)
-        //    .WithImageUrl(gameData.HeaderImage)
-        //    .AddField(efb => efb.WithName(GetText("genres")).WithValue(gameData.TotalEpisodes.ToString()).WithIsInline(true))
-        //    .AddField(efb => efb.WithName(GetText("price")).WithValue(gameData.IsFree ? GetText("FREE") : game).WithIsInline(true))
-        //    .AddField(efb => efb.WithName(GetText("links")).WithValue(gameData.GetGenresString()).WithIsInline(true))
-        //    .WithFooter(efb => efb.WithText(GetText("recommendations", gameData.TotalRecommendations)));
-        await ctx.Channel.SendMessageAsync($"https://store.steampowered.com/app/{appId}").ConfigureAwait(false);
-    }
-
-    public async Task InternalDapiCommand(IUserMessage umsg, string tag, DapiSearchType type)
-    {
-        var channel = umsg.Channel;
-
-        tag = tag?.Trim() ?? "";
-
-        var imgObj = await Service.DapiSearch(tag, type, ctx.Guild?.Id).ConfigureAwait(false);
-
-        if (imgObj == null)
-            await channel.SendErrorAsync(umsg.Author.Mention + " " + GetText("no_results")).ConfigureAwait(false);
-        else
-            await channel.EmbedAsync(new EmbedBuilder().WithOkColor()
-                .WithDescription($"{umsg.Author.Mention} [{tag ?? "url"}]({imgObj.FileUrl})")
-                .WithImageUrl(imgObj.FileUrl)
-                .WithFooter(efb => efb.WithText(type.ToString()))).ConfigureAwait(false);
-    }
-
-    public async Task<bool> ValidateQuery(IMessageChannel ch, string query)
-    {
-        if (!string.IsNullOrWhiteSpace(query)) return true;
-
->>>>>>> 3a38f866
         await ErrorLocalizedAsync("specify_search_params").ConfigureAwait(false);
         return false;
     }
