﻿using System.Collections.Concurrent;
using System.Collections.Generic;
using Discord;
using Discord.WebSocket;
using Humanizer;
using Mewdeko._Extensions;
using Mewdeko.Common;
using Mewdeko.Common.Replacements;
using Mewdeko.Services.Database.Models;

namespace Mewdeko.Modules.Afk.Services;

public class AfkService : INService
{
    private readonly DbService _db;
    private readonly CommandHandler _cmd;
    public DiscordSocketClient Client;
<<<<<<< HEAD
    public ConcurrentDictionary<ulong, List<AFK>> CachedAfk = new();
    private Mewdeko _bot;

    public AfkService(DbService db, DiscordSocketClient client, CommandHandler handle, Mewdeko bot)
    {
        _bot = bot;
=======
    public List<AFK> CachedAfk;

    public AfkService(DbService db, DiscordSocketClient client, CommandHandler handle, Mewdeko bot)
    {
>>>>>>> 3a38f866
        _db = db;
        Client = client;
        _cmd = handle;
        AfkType = bot.AllGuildConfigs
            .ToDictionary(x => x.GuildId, x => x.AfkType)
            .ToConcurrent();
        AfkTimeout = bot.AllGuildConfigs
            .ToDictionary(x => x.GuildId, x => x.AfkTimeout)
            .ToConcurrent();
        AfkDisabledChannels = bot.AllGuildConfigs
            .ToDictionary(x => x.GuildId, x => x.AfkDisabledChannels)
            .ToConcurrent();
        AfkLengths = bot.AllGuildConfigs
            .ToDictionary(x => x.GuildId, x => x.AfkLength)
            .ToConcurrent();
        AfkMessage = bot.AllGuildConfigs
            .ToDictionary(x => x.GuildId, x => x.AfkMessage)
            .ToConcurrent();
        AfkDels = bot.AllGuildConfigs
            .ToDictionary(x => x.GuildId, x => x.AfkDel)
            .ToConcurrent();
        Client.MessageReceived += MessageReceived;
        Client.MessageUpdated += MessageUpdated;
        Client.UserIsTyping += UserTyping;
        _ = CacheAfk();
    }

    private ConcurrentDictionary<ulong, int> AfkType { get; }
    private ConcurrentDictionary<ulong, string> AfkMessage { get; }
    private ConcurrentDictionary<ulong, int> AfkTimeout { get; }
    private ConcurrentDictionary<ulong, int> AfkLengths { get; }
    private ConcurrentDictionary<ulong, string> AfkDisabledChannels { get; }
    private ConcurrentDictionary<ulong, int> AfkDels { get; }

    private Task CacheAfk() =>
        _ = Task.Run(() =>
        {
            var uow = _db.GetDbContext();
<<<<<<< HEAD
            foreach (var i in _bot.AllGuildConfigs.Select(x => x.GuildId))
            {
                var addto = CachedAfk.GetOrAdd(i, new List<AFK>());
                addto.AddRange(uow.AFK.ForGuild(i));
            }
=======
            CachedAfk = uow.AFK.GetAll().ToList();
>>>>>>> 3a38f866
        });

    private Task UserTyping(Cacheable<IUser, ulong> user, Cacheable<IMessageChannel, ulong> chan)
    {
        _ = Task.Run(async () =>
        {
            if (user.Value is IGuildUser use)
                if (GetAfkType(use.GuildId) is 2 or 4)
                    if (IsAfk(use.Guild, use))
                    {
                        var t = GetAfkMessage(use.Guild.Id, user.Id).Last();
                        if (t.DateAdded != null &&
                            t.DateAdded.Value.ToLocalTime() <
                            DateTime.Now.AddSeconds(-GetAfkTimeout(use.GuildId)) && t.WasTimed == 0)
                        {
                            await AfkSet(use.Guild, use, "", 0);
                            var msg = await chan.Value.SendMessageAsync(
                                $"Welcome back {user.Value.Mention}! I noticed you typing so I disabled your afk.");
                            try
<<<<<<< HEAD
                            {
                                await use.ModifyAsync(x => x.Nickname = use.Nickname.Replace("[AFK]", ""));
                            }
                            catch
                            {
                                //ignored
                            }
=======
                            {
                                await use.ModifyAsync(x => x.Nickname = use.Nickname.Replace("[AFK]", ""));
                            }
                            catch
                            {
                                //ignored
                            }
>>>>>>> 3a38f866
                            msg.DeleteAfter(5);
                        }
                    }
        });
        return Task.CompletedTask;
    }

    private Task MessageReceived(SocketMessage msg)
    {
        _ = Task.Run(async () =>
        {
            if (msg.Author.IsBot)
                return;
            
            if (msg.Author is IGuildUser user)
            { 
                if (GetAfkType(user.Guild.Id) is 3 or 4)
                    if (IsAfk(user.Guild, user))
                    {
                        var t = GetAfkMessage(user.Guild.Id, user.Id).Last();
                        if (t.DateAdded != null &&
                            t.DateAdded.Value.ToLocalTime() <
                            DateTime.Now.AddSeconds(-GetAfkTimeout(user.GuildId)) && t.WasTimed == 0)
                        {
                            await AfkSet(user.Guild, user, "", 0);
                            var ms = await msg.Channel.SendMessageAsync(
                                $"Welcome back {user.Mention}, I have disabled your AFK for you.");
                            ms.DeleteAfter(5);
                            try
<<<<<<< HEAD
                            {
                                await user.ModifyAsync(x => x.Nickname = user.Nickname.Replace("[AFK]", ""));
                            }
                            catch
                            {
                                //ignored
                            }
                            return;
                        }
                    }

                if (msg.MentionedUsers.Count > 0 && !msg.Author.IsBot)
                {
                    if (msg.Content.Contains($"{_cmd.GetPrefix(user.Guild)}afkremove") ||
                        msg.Content.Contains($"{_cmd.GetPrefix(user.Guild)}afkrm") ||
                        msg.Content.Contains($"{_cmd.GetPrefix(user.Guild)}afk")) return;
                    if (GetDisabledAfkChannels(user.GuildId) is not "0" and not null)
                    {
                        var chans = GetDisabledAfkChannels(user.GuildId);
                        var e = chans.Split(",");
                        if (e.Contains(msg.Channel.Id.ToString())) return;
                    }

                    if (msg.MentionedUsers.FirstOrDefault() is not IGuildUser mentuser) return;
                    if (IsAfk(user.Guild, mentuser))
                    {
=======
                            {
                                await user.ModifyAsync(x => x.Nickname = user.Nickname.Replace("[AFK]", ""));
                            }
                            catch
                            {
                                //ignored
                            }
                            return;
                        }
                    }

                if (msg.MentionedUsers.Count > 0 && !msg.Author.IsBot)
                {
                    if (msg.Content.Contains($"{_cmd.GetPrefix(user.Guild)}afkremove") ||
                        msg.Content.Contains($"{_cmd.GetPrefix(user.Guild)}afkrm") ||
                        msg.Content.Contains($"{_cmd.GetPrefix(user.Guild)}afk")) return;
                    if (GetDisabledAfkChannels(user.GuildId) is not "0" and not null)
                    {
                        var chans = GetDisabledAfkChannels(user.GuildId);
                        var e = chans.Split(",");
                        if (e.Contains(msg.Channel.Id.ToString())) return;
                    }

                    if (msg.MentionedUsers.FirstOrDefault() is not IGuildUser mentuser) return;
                    if (IsAfk(user.Guild, mentuser))
                    {
>>>>>>> 3a38f866
                        var afkdel = GetAfkDel(((ITextChannel)msg.Channel).GuildId);
                        var replacer = new ReplacementBuilder()
                                       .WithOverride("%afk.message%",
                                           () => GetAfkMessage(user.GuildId, mentuser.Id).Last().Message
                                                                                         .Truncate(GetAfkLength(user.GuildId)))
                                       .WithOverride("%afk.user%", () => mentuser.ToString())
                                       .WithOverride("%afk.user.mention%", () => mentuser.Mention)
                                       .WithOverride("%afk.user.avatar%", () => mentuser.GetAvatarUrl(size: 2048))
                                       .WithOverride("%afk.user.id%", () => mentuser.Id.ToString())
                                       .WithOverride("%afk.triggeruser%", () => msg.Author.ToString())
                                       .WithOverride("%afk.triggeruser.avatar%", () => msg.Author.RealAvatarUrl().ToString())
                                       .WithOverride("%afk.triggeruser.id%", () => msg.Author.Id.ToString())
                                       .WithOverride("%afk.triggeruser.mention%", () => msg.Author.Mention)
                                       .WithOverride("%afk.time%",
                                           () =>
                                               // ReSharper disable once PossibleInvalidOperationException
                                               $"{(DateTime.UtcNow - GetAfkMessage(user.GuildId, user.Id).Last().DateAdded.Value).Humanize()}")
                                       .Build();
                        var ebe = CrEmbed.TryParse(GetCustomAfkMessage(mentuser.GuildId), out var crEmbed);
                        if (!ebe)
                        {
                            await SetCustomAfkMessage(user.Guild, "-");
                            var a = await msg.Channel.EmbedAsync(new EmbedBuilder()
                                .WithAuthor(eab => eab.WithName($"{mentuser} is currently away")
                                    .WithIconUrl(mentuser.GetAvatarUrl()))
                                .WithDescription(GetAfkMessage(user.GuildId, mentuser.Id).Last().Message
                                    .Truncate(GetAfkLength(user.Guild.Id)))
                                .WithFooter(new EmbedFooterBuilder
                                {
                                    Text =
                                        $"AFK for {(DateTime.UtcNow - GetAfkMessage(user.GuildId, mentuser.Id).Last().DateAdded.Value).Humanize()}"
                                })
                                .WithOkColor());
                            if (afkdel != 0)
                                a.DeleteAfter(afkdel);
                            return;
                        }

                        replacer.Replace(crEmbed);
                        if (crEmbed.PlainText != null && crEmbed.IsEmbedValid)
                        {
                            var a = await msg.Channel.SendMessageAsync(crEmbed.PlainText.SanitizeAllMentions(),
                                embed: crEmbed.ToEmbed().Build());
                            if (afkdel != 0)
                                a.DeleteAfter(afkdel);
                            return;
                        }

                        if (crEmbed.PlainText is null)
                        {
                            var a = await msg.Channel.SendMessageAsync(embed: crEmbed.ToEmbed().Build());
                            if (afkdel != 0)
                                a.DeleteAfter(afkdel);
                            return;
                        }

                        if (crEmbed.PlainText != null && !crEmbed.IsEmbedValid)
                        {
                            var a = await msg.Channel.SendMessageAsync(crEmbed.PlainText.SanitizeAllMentions());
                            if (afkdel != 0)
                                a.DeleteAfter(afkdel);
                        }
                    }
                }
            }
        });
        return Task.CompletedTask;
    }

    public IEnumerable<IGuildUser> GetAfkUsers(IGuild guild) =>
<<<<<<< HEAD
        CachedAfk.Select(x => x.Key).Contains(guild.Id)
            ? new IGuildUser[]{}
            : CachedAfk.FirstOrDefault(x => x.Key == guild.Id).Value.GroupBy(m => m.UserId)
                     .Where(m => !string.IsNullOrEmpty(m.Last().Message))
                     .Select(m => guild.GetUserAsync(m.Key).Result);
=======
        CachedAfk.Where(x => x.GuildId == guild.Id).GroupBy(m => m.UserId)
           .Where(m => !string.IsNullOrEmpty(m.Last().Message))
           .Select(m => guild.GetUserAsync(m.Key).Result);
>>>>>>> 3a38f866

    public async Task SetCustomAfkMessage(IGuild guild, string afkMessage)
    {
        using (var uow = _db.GetDbContext())
        {
            var gc = uow.GuildConfigs.ForId(guild.Id, set => set);
            gc.AfkMessage = afkMessage;
            await uow.SaveChangesAsync();
        }

        AfkMessage.AddOrUpdate(guild.Id, afkMessage, (_, _) => afkMessage);
    }

    public async Task TimedAfk(IGuild guild, IUser user, string message, TimeSpan time)
    {
        await AfkSet(guild, user as IGuildUser, message, 1);
        await Task.Delay(time.Milliseconds);
        await AfkSet(guild, user as IGuildUser, "", 0);
    }

    public bool IsAfk(IGuild guild, IGuildUser user)
    {
        var afkmsg = GetAfkMessage(guild.Id, user.Id);
        var result = afkmsg?.LastOrDefault()?.Message;
        return !string.IsNullOrEmpty(result);
    }

    private Task MessageUpdated(Cacheable<IMessage, ulong> msg, SocketMessage msg2, ISocketMessageChannel t)
    {
        if (msg.Value is not null && msg.Value.Content == msg2.Content) return Task.CompletedTask;
        return MessageReceived(msg2);
    }

    public async Task AfkTypeSet(IGuild guild, int num)
    {
        using (var uow = _db.GetDbContext())
        {
            var gc = uow.GuildConfigs.ForId(guild.Id, set => set);
            gc.AfkType = num;
            await uow.SaveChangesAsync();
        }

        AfkType.AddOrUpdate(guild.Id, num, (_, _) => num);
    }

    public async Task AfkDelSet(IGuild guild, int num)
    {
        using (var uow = _db.GetDbContext())
        {
            var gc = uow.GuildConfigs.ForId(guild.Id, set => set);
            gc.AfkDel = num;
            await uow.SaveChangesAsync();
        }

        AfkDels.AddOrUpdate(guild.Id, num, (_, _) => num);
    }

    public async Task AfkLengthSet(IGuild guild, int num)
    {
        using (var uow = _db.GetDbContext())
        {
            var gc = uow.GuildConfigs.ForId(guild.Id, set => set);
            gc.AfkLength = num;
            await uow.SaveChangesAsync();
        }

        AfkLengths.AddOrUpdate(guild.Id, num, (_, _) => num);
    }


    public async Task AfkTimeoutSet(IGuild guild, int num)
    {
        using (var uow = _db.GetDbContext())
        {
            var gc = uow.GuildConfigs.ForId(guild.Id, set => set);
            gc.AfkTimeout = num;
            await uow.SaveChangesAsync();
        }

        AfkTimeout.AddOrUpdate(guild.Id, num, (_, _) => num);
    }

    public async Task AfkDisabledSet(IGuild guild, string num)
    {
        using (var uow = _db.GetDbContext())
        {
            var gc = uow.GuildConfigs.ForId(guild.Id, set => set);
            gc.AfkDisabledChannels = num;
            await uow.SaveChangesAsync();
        }

        AfkDisabledChannels.AddOrUpdate(guild.Id, num, (_, _) => num);
    }

    public string GetCustomAfkMessage(ulong? id)
    {
        AfkMessage.TryGetValue(id.Value, out var snum);
        return snum;
    }

    public int GetAfkDel(ulong? id)
    {
        AfkDels.TryGetValue(id.Value, out var snum);
        return snum;
    }

    private int GetAfkType(ulong? id)
    {
        AfkType.TryGetValue(id.Value, out var snum);
        return snum;
    }

    public int GetAfkLength(ulong? id)
    {
        AfkLengths.TryGetValue(id.Value, out var snum);
        return snum;
    }

    public string GetDisabledAfkChannels(ulong? id)
    {
        AfkDisabledChannels.TryGetValue(id.Value, out var snum);
        return snum;
    }

    private int GetAfkTimeout(ulong? id)
    {
        AfkTimeout.TryGetValue(id.Value, out var snum);
        return snum;
    }

    public async Task AfkSet(IGuild guild, IGuildUser user, string message, int timed)
    {
        var afk = new AFK
        {
            GuildId = guild.Id,
            UserId = user.Id,
            Message = message,
            WasTimed = timed
        };
        using var uow = _db.GetDbContext();
        uow.AFK.Update(afk);
        await uow.SaveChangesAsync();
<<<<<<< HEAD
        var toaddto = CachedAfk.GetOrAdd(guild.Id, new List<AFK>());
        toaddto.Add(afk);
    }

    public List<AFK> GetAfkMessage(ulong gid, ulong uid) =>
        CachedAfk.FirstOrDefault(x => x.Key == gid).Value.Where(x => x.UserId == uid).ToList();
=======
        CachedAfk.Add(afk);
    }

    public List<AFK> GetAfkMessage(ulong gid, ulong uid) 
        => CachedAfk.Where(x => x.GuildId == gid && x.UserId == uid).ToList();
>>>>>>> 3a38f866
}<|MERGE_RESOLUTION|>--- conflicted
+++ resolved
@@ -15,40 +15,25 @@
     private readonly DbService _db;
     private readonly CommandHandler _cmd;
     public DiscordSocketClient Client;
-<<<<<<< HEAD
     public ConcurrentDictionary<ulong, List<AFK>> CachedAfk = new();
     private Mewdeko _bot;
 
-    public AfkService(DbService db, DiscordSocketClient client, CommandHandler handle, Mewdeko bot)
-    {
-        _bot = bot;
-=======
-    public List<AFK> CachedAfk;
-
-    public AfkService(DbService db, DiscordSocketClient client, CommandHandler handle, Mewdeko bot)
-    {
->>>>>>> 3a38f866
+    public AfkService(
+        DbService db,
+        DiscordSocketClient client,
+        CommandHandler handle,
+        Mewdeko bot)
+    {
         _db = db;
         Client = client;
         _cmd = handle;
-        AfkType = bot.AllGuildConfigs
-            .ToDictionary(x => x.GuildId, x => x.AfkType)
-            .ToConcurrent();
-        AfkTimeout = bot.AllGuildConfigs
-            .ToDictionary(x => x.GuildId, x => x.AfkTimeout)
-            .ToConcurrent();
+        AfkType = bot.AllGuildConfigs.ToDictionary(x => x.GuildId, x => x.AfkType).ToConcurrent();
+        AfkTimeout = bot.AllGuildConfigs.ToDictionary(x => x.GuildId, x => x.AfkTimeout).ToConcurrent();
         AfkDisabledChannels = bot.AllGuildConfigs
-            .ToDictionary(x => x.GuildId, x => x.AfkDisabledChannels)
-            .ToConcurrent();
-        AfkLengths = bot.AllGuildConfigs
-            .ToDictionary(x => x.GuildId, x => x.AfkLength)
-            .ToConcurrent();
-        AfkMessage = bot.AllGuildConfigs
-            .ToDictionary(x => x.GuildId, x => x.AfkMessage)
-            .ToConcurrent();
-        AfkDels = bot.AllGuildConfigs
-            .ToDictionary(x => x.GuildId, x => x.AfkDel)
-            .ToConcurrent();
+                                 .ToDictionary(x => x.GuildId, x => x.AfkDisabledChannels).ToConcurrent();
+        AfkLengths = bot.AllGuildConfigs.ToDictionary(x => x.GuildId, x => x.AfkLength).ToConcurrent();
+        AfkMessage = bot.AllGuildConfigs.ToDictionary(x => x.GuildId, x => x.AfkMessage).ToConcurrent();
+        AfkDels = bot.AllGuildConfigs.ToDictionary(x => x.GuildId, x => x.AfkDel).ToConcurrent();
         Client.MessageReceived += MessageReceived;
         Client.MessageUpdated += MessageUpdated;
         Client.UserIsTyping += UserTyping;
@@ -66,15 +51,11 @@
         _ = Task.Run(() =>
         {
             var uow = _db.GetDbContext();
-<<<<<<< HEAD
             foreach (var i in _bot.AllGuildConfigs.Select(x => x.GuildId))
             {
                 var addto = CachedAfk.GetOrAdd(i, new List<AFK>());
                 addto.AddRange(uow.AFK.ForGuild(i));
             }
-=======
-            CachedAfk = uow.AFK.GetAll().ToList();
->>>>>>> 3a38f866
         });
 
     private Task UserTyping(Cacheable<IUser, ulong> user, Cacheable<IMessageChannel, ulong> chan)
@@ -86,15 +67,14 @@
                     if (IsAfk(use.Guild, use))
                     {
                         var t = GetAfkMessage(use.Guild.Id, user.Id).Last();
-                        if (t.DateAdded != null &&
-                            t.DateAdded.Value.ToLocalTime() <
-                            DateTime.Now.AddSeconds(-GetAfkTimeout(use.GuildId)) && t.WasTimed == 0)
+                        if (t.DateAdded != null
+                            && t.DateAdded.Value.ToLocalTime() < DateTime.Now.AddSeconds(-GetAfkTimeout(use.GuildId))
+                            && t.WasTimed == 0)
                         {
                             await AfkSet(use.Guild, use, "", 0);
                             var msg = await chan.Value.SendMessageAsync(
                                 $"Welcome back {user.Value.Mention}! I noticed you typing so I disabled your afk.");
                             try
-<<<<<<< HEAD
                             {
                                 await use.ModifyAsync(x => x.Nickname = use.Nickname.Replace("[AFK]", ""));
                             }
@@ -102,15 +82,7 @@
                             {
                                 //ignored
                             }
-=======
-                            {
-                                await use.ModifyAsync(x => x.Nickname = use.Nickname.Replace("[AFK]", ""));
-                            }
-                            catch
-                            {
-                                //ignored
-                            }
->>>>>>> 3a38f866
+
                             msg.DeleteAfter(5);
                         }
                     }
@@ -124,23 +96,22 @@
         {
             if (msg.Author.IsBot)
                 return;
-            
+
             if (msg.Author is IGuildUser user)
-            { 
+            {
                 if (GetAfkType(user.Guild.Id) is 3 or 4)
                     if (IsAfk(user.Guild, user))
                     {
                         var t = GetAfkMessage(user.Guild.Id, user.Id).Last();
-                        if (t.DateAdded != null &&
-                            t.DateAdded.Value.ToLocalTime() <
-                            DateTime.Now.AddSeconds(-GetAfkTimeout(user.GuildId)) && t.WasTimed == 0)
+                        if (t.DateAdded != null
+                            && t.DateAdded.Value.ToLocalTime() < DateTime.Now.AddSeconds(-GetAfkTimeout(user.GuildId))
+                            && t.WasTimed == 0)
                         {
                             await AfkSet(user.Guild, user, "", 0);
                             var ms = await msg.Channel.SendMessageAsync(
                                 $"Welcome back {user.Mention}, I have disabled your AFK for you.");
                             ms.DeleteAfter(5);
                             try
-<<<<<<< HEAD
                             {
                                 await user.ModifyAsync(x => x.Nickname = user.Nickname.Replace("[AFK]", ""));
                             }
@@ -148,15 +119,16 @@
                             {
                                 //ignored
                             }
+
                             return;
                         }
                     }
 
                 if (msg.MentionedUsers.Count > 0 && !msg.Author.IsBot)
                 {
-                    if (msg.Content.Contains($"{_cmd.GetPrefix(user.Guild)}afkremove") ||
-                        msg.Content.Contains($"{_cmd.GetPrefix(user.Guild)}afkrm") ||
-                        msg.Content.Contains($"{_cmd.GetPrefix(user.Guild)}afk")) return;
+                    if (msg.Content.Contains($"{_cmd.GetPrefix(user.Guild)}afkremove")
+                        || msg.Content.Contains($"{_cmd.GetPrefix(user.Guild)}afkrm")
+                        || msg.Content.Contains($"{_cmd.GetPrefix(user.Guild)}afk")) return;
                     if (GetDisabledAfkChannels(user.GuildId) is not "0" and not null)
                     {
                         var chans = GetDisabledAfkChannels(user.GuildId);
@@ -167,23 +139,24 @@
                     if (msg.MentionedUsers.FirstOrDefault() is not IGuildUser mentuser) return;
                     if (IsAfk(user.Guild, mentuser))
                     {
-=======
-                            {
-                                await user.ModifyAsync(x => x.Nickname = user.Nickname.Replace("[AFK]", ""));
-                            }
-                            catch
-                            {
-                                //ignored
-                            }
-                            return;
-                        }
-                    }
+                        try
+                        {
+                            await user.ModifyAsync(x => x.Nickname = user.Nickname.Replace("[AFK]", ""));
+                        }
+                        catch
+                        {
+                            //ignored
+                        }
+
+                        return;
+                    }
+                }
 
                 if (msg.MentionedUsers.Count > 0 && !msg.Author.IsBot)
                 {
-                    if (msg.Content.Contains($"{_cmd.GetPrefix(user.Guild)}afkremove") ||
-                        msg.Content.Contains($"{_cmd.GetPrefix(user.Guild)}afkrm") ||
-                        msg.Content.Contains($"{_cmd.GetPrefix(user.Guild)}afk")) return;
+                    if (msg.Content.Contains($"{_cmd.GetPrefix(user.Guild)}afkremove")
+                        || msg.Content.Contains($"{_cmd.GetPrefix(user.Guild)}afkrm")
+                        || msg.Content.Contains($"{_cmd.GetPrefix(user.Guild)}afk")) return;
                     if (GetDisabledAfkChannels(user.GuildId) is not "0" and not null)
                     {
                         var chans = GetDisabledAfkChannels(user.GuildId);
@@ -194,40 +167,40 @@
                     if (msg.MentionedUsers.FirstOrDefault() is not IGuildUser mentuser) return;
                     if (IsAfk(user.Guild, mentuser))
                     {
->>>>>>> 3a38f866
                         var afkdel = GetAfkDel(((ITextChannel)msg.Channel).GuildId);
                         var replacer = new ReplacementBuilder()
                                        .WithOverride("%afk.message%",
                                            () => GetAfkMessage(user.GuildId, mentuser.Id).Last().Message
-                                                                                         .Truncate(GetAfkLength(user.GuildId)))
+                                               .Truncate(GetAfkLength(user.GuildId)))
                                        .WithOverride("%afk.user%", () => mentuser.ToString())
                                        .WithOverride("%afk.user.mention%", () => mentuser.Mention)
                                        .WithOverride("%afk.user.avatar%", () => mentuser.GetAvatarUrl(size: 2048))
                                        .WithOverride("%afk.user.id%", () => mentuser.Id.ToString())
                                        .WithOverride("%afk.triggeruser%", () => msg.Author.ToString())
-                                       .WithOverride("%afk.triggeruser.avatar%", () => msg.Author.RealAvatarUrl().ToString())
+                                       .WithOverride("%afk.triggeruser.avatar%",
+                                           () => msg.Author.RealAvatarUrl().ToString())
                                        .WithOverride("%afk.triggeruser.id%", () => msg.Author.Id.ToString())
                                        .WithOverride("%afk.triggeruser.mention%", () => msg.Author.Mention)
-                                       .WithOverride("%afk.time%",
-                                           () =>
-                                               // ReSharper disable once PossibleInvalidOperationException
-                                               $"{(DateTime.UtcNow - GetAfkMessage(user.GuildId, user.Id).Last().DateAdded.Value).Humanize()}")
+                                       .WithOverride("%afk.time%", () =>
+                                           // ReSharper disable once PossibleInvalidOperationException
+                                           $"{(DateTime.UtcNow - GetAfkMessage(user.GuildId, user.Id).Last().DateAdded.Value).Humanize()}")
                                        .Build();
                         var ebe = CrEmbed.TryParse(GetCustomAfkMessage(mentuser.GuildId), out var crEmbed);
                         if (!ebe)
                         {
                             await SetCustomAfkMessage(user.Guild, "-");
                             var a = await msg.Channel.EmbedAsync(new EmbedBuilder()
-                                .WithAuthor(eab => eab.WithName($"{mentuser} is currently away")
-                                    .WithIconUrl(mentuser.GetAvatarUrl()))
-                                .WithDescription(GetAfkMessage(user.GuildId, mentuser.Id).Last().Message
-                                    .Truncate(GetAfkLength(user.Guild.Id)))
-                                .WithFooter(new EmbedFooterBuilder
-                                {
-                                    Text =
-                                        $"AFK for {(DateTime.UtcNow - GetAfkMessage(user.GuildId, mentuser.Id).Last().DateAdded.Value).Humanize()}"
-                                })
-                                .WithOkColor());
+                                                                 .WithAuthor(eab =>
+                                                                     eab.WithName($"{mentuser} is currently away")
+                                                                        .WithIconUrl(mentuser.GetAvatarUrl()))
+                                                                 .WithDescription(
+                                                                     GetAfkMessage(user.GuildId, mentuser.Id).Last()
+                                                                         .Message.Truncate(GetAfkLength(user.Guild.Id)))
+                                                                 .WithFooter(new EmbedFooterBuilder
+                                                                 {
+                                                                     Text =
+                                                                         $"AFK for {(DateTime.UtcNow - GetAfkMessage(user.GuildId, mentuser.Id).Last().DateAdded.Value).Humanize()}"
+                                                                 }).WithOkColor());
                             if (afkdel != 0)
                                 a.DeleteAfter(afkdel);
                             return;
@@ -265,17 +238,11 @@
     }
 
     public IEnumerable<IGuildUser> GetAfkUsers(IGuild guild) =>
-<<<<<<< HEAD
         CachedAfk.Select(x => x.Key).Contains(guild.Id)
-            ? new IGuildUser[]{}
+            ? new IGuildUser[] { }
             : CachedAfk.FirstOrDefault(x => x.Key == guild.Id).Value.GroupBy(m => m.UserId)
-                     .Where(m => !string.IsNullOrEmpty(m.Last().Message))
-                     .Select(m => guild.GetUserAsync(m.Key).Result);
-=======
-        CachedAfk.Where(x => x.GuildId == guild.Id).GroupBy(m => m.UserId)
-           .Where(m => !string.IsNullOrEmpty(m.Last().Message))
-           .Select(m => guild.GetUserAsync(m.Key).Result);
->>>>>>> 3a38f866
+                       .Where(m => !string.IsNullOrEmpty(m.Last().Message))
+                       .Select(m => guild.GetUserAsync(m.Key).Result);
 
     public async Task SetCustomAfkMessage(IGuild guild, string afkMessage)
     {
@@ -289,7 +256,11 @@
         AfkMessage.AddOrUpdate(guild.Id, afkMessage, (_, _) => afkMessage);
     }
 
-    public async Task TimedAfk(IGuild guild, IUser user, string message, TimeSpan time)
+    public async Task TimedAfk(
+        IGuild guild,
+        IUser user,
+        string message,
+        TimeSpan time)
     {
         await AfkSet(guild, user as IGuildUser, message, 1);
         await Task.Delay(time.Milliseconds);
@@ -406,30 +377,20 @@
         return snum;
     }
 
-    public async Task AfkSet(IGuild guild, IGuildUser user, string message, int timed)
-    {
-        var afk = new AFK
-        {
-            GuildId = guild.Id,
-            UserId = user.Id,
-            Message = message,
-            WasTimed = timed
-        };
+    public async Task AfkSet(
+        IGuild guild,
+        IGuildUser user,
+        string message,
+        int timed)
+    {
+        var afk = new AFK {GuildId = guild.Id, UserId = user.Id, Message = message, WasTimed = timed};
         using var uow = _db.GetDbContext();
         uow.AFK.Update(afk);
         await uow.SaveChangesAsync();
-<<<<<<< HEAD
         var toaddto = CachedAfk.GetOrAdd(guild.Id, new List<AFK>());
         toaddto.Add(afk);
     }
 
     public List<AFK> GetAfkMessage(ulong gid, ulong uid) =>
         CachedAfk.FirstOrDefault(x => x.Key == gid).Value.Where(x => x.UserId == uid).ToList();
-=======
-        CachedAfk.Add(afk);
-    }
-
-    public List<AFK> GetAfkMessage(ulong gid, ulong uid) 
-        => CachedAfk.Where(x => x.GuildId == gid && x.UserId == uid).ToList();
->>>>>>> 3a38f866
 }