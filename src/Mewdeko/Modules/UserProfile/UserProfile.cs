--- conflicted
+++ resolved
@@ -1,356 +1,185 @@
-<<<<<<< HEAD
-﻿using System.Threading.Tasks;
-using Discord.Commands;
-using Mewdeko.Common.Attributes.TextCommands;
-using Mewdeko.Modules.UserProfile.Services;
-using Microsoft.EntityFrameworkCore;
-using SixLabors.ImageSharp.PixelFormats;
-using Color = SixLabors.ImageSharp.Color;
-
-namespace Mewdeko.Modules.UserProfile;
-
-public class UserProfile : MewdekoModuleBase<UserProfileService>
-{
-    private readonly DbService db;
-
-    public UserProfile(DbService db) => this.db = db;
-
-    [Cmd, Aliases]
-    public async Task Profile(IUser user = null)
-    {
-        user ??= ctx.User;
-        var embed = await Service.GetProfileEmbed(user, ctx.User);
-        if (embed is null)
-            await ctx.Channel.SendErrorAsync("This user has their profile set to private.");
-        else
-            await ctx.Channel.SendMessageAsync(embed: embed);
-    }
-
-    [Cmd, Aliases]
-    public async Task SetBio([Remainder] string bio)
-    {
-        if (bio.Length > 2048)
-        {
-            await ctx.Channel.SendErrorAsync("Keep it under 2048 characters please,");
-            return;
-        }
-
-        await Service.SetBio(ctx.User, bio);
-        await ctx.Channel.SendConfirmAsync($"Your Profile Bio has been set to:\n{bio}");
-    }
-
-    [Cmd, Aliases]
-    public async Task SetZodiac(string zodiac)
-    {
-        var result = await Service.SetZodiac(ctx.User, zodiac);
-        if (!result)
-            await ctx.Channel.SendErrorAsync("That zodiac sign doesn't exist.");
-        else
-            await ctx.Channel.SendConfirmAsync($"Your Zodiac has been set to:\n`{zodiac}`");
-    }
-
-    [Cmd, Aliases]
-    public async Task SetProfileColor(Color input)
-    {
-        var color = Rgba32.ParseHex(input.ToHex());
-        var discordColor = new Discord.Color(color.R, color.G, color.B);
-        await Service.SetProfileColor(ctx.User, discordColor);
-        await ctx.Channel.SendConfirmAsync($"Your Profile Color has been set to:\n`{color}`");
-    }
-
-    [Cmd, Aliases]
-    public async Task SetBirthday([Remainder] DateTime dateTime)
-    {
-        await Service.SetBirthday(ctx.User, dateTime);
-        await ctx.Channel.SendConfirmAsync($"Your birthday has been set to {dateTime:d}");
-    }
-
-    [Cmd, Aliases]
-    public async Task SetBirthdayPrivacy(DiscordUser.BirthdayDisplayModeEnum birthdayDisplayModeEnum)
-    {
-        await Service.SetBirthdayDisplayMode(ctx.User, birthdayDisplayModeEnum);
-        await ctx.Channel.SendConfirmAsync($"Your birthday display mode has been set to {birthdayDisplayModeEnum.ToString()}");
-    }
-
-    [Cmd, Aliases]
-    public async Task SetProfileImage(string url)
-    {
-        if (!url.IsImage())
-        {
-            await ctx.Channel.SendErrorAsync("The image url you provided is invalid. Please make sure it ends with `.gif`, `.png` or `.jpg`");
-            return;
-        }
-
-        await Service.SetProfileImage(ctx.User, url);
-        var eb = new EmbedBuilder().WithOkColor().WithDescription("Sucesffully set the profile image to:").WithImageUrl(url);
-        await ctx.Channel.SendMessageAsync(embed: eb.Build());
-    }
-
-    [Cmd, Aliases]
-    public async Task SetPrivacy(DiscordUser.ProfilePrivacyEnum privacyEnum)
-    {
-        await Service.SetPrivacy(ctx.User, privacyEnum);
-        await ctx.Channel.SendConfirmAsync($"Privacy succesfully set to `{privacyEnum.ToString()}`");
-    }
-
-    [Cmd, Aliases]
-    public async Task Pronouns(IUser? user = null)
-    {
-        user ??= ctx.User;
-        var uow = db.GetDbContext();
-        await using var _ = uow.ConfigureAwait(false);
-        var dbUser = await uow.GetOrCreateUser(user).ConfigureAwait(false);
-        if (await PronounsDisabled(dbUser).ConfigureAwait(false)) return;
-        var pronouns = await Service.GetPronounsOrUnspecifiedAsync(user.Id).ConfigureAwait(false);
-        var cb = new ComponentBuilder();
-        if (!pronouns.PronounDb)
-            cb.WithButton(GetText("pronouns_report_button"), $"pronouns_report.{user.Id};", ButtonStyle.Danger);
-        await ctx.Channel.SendConfirmAsync(
-            GetText(pronouns.PronounDb ? pronouns.Pronouns.Contains(' ') ? "pronouns_pndb_special" : "pronouns_pndb_get" : "pronouns_internal_get", user.ToString(),
-                pronouns.Pronouns), cb).ConfigureAwait(false);
-    }
-
-    [Cmd, Aliases]
-    public async Task SetPronouns([Remainder] string? pronouns = null)
-    {
-        var uow = db.GetDbContext();
-        await using var _ = uow.ConfigureAwait(false);
-        var user = await uow.GetOrCreateUser(ctx.User).ConfigureAwait(false);
-        if (await PronounsDisabled(user).ConfigureAwait(false)) return;
-        if (string.IsNullOrWhiteSpace(pronouns))
-        {
-            var cb = new ComponentBuilder().WithButton(GetText("pronouns_overwrite_button"), "pronouns_overwrite");
-            if (string.IsNullOrWhiteSpace(user.Pronouns))
-            {
-                await ctx.Channel.SendConfirmAsync(GetText("pronouns_internal_no_override"), cb).ConfigureAwait(false);
-                return;
-            }
-
-            cb.WithButton(GetText("pronouns_overwrite_clear_button"), "pronouns_overwrite_clear", ButtonStyle.Danger);
-            await ctx.Channel.SendConfirmAsync(GetText("pronouns_internal_self", user.Pronouns), cb).ConfigureAwait(false);
-            return;
-        }
-
-        user.Pronouns = pronouns;
-        await uow.SaveChangesAsync().ConfigureAwait(false);
-        await ConfirmLocalizedAsync("pronouns_internal_update", user.Pronouns).ConfigureAwait(false);
-    }
-
-    private async Task<bool> PronounsDisabled(DiscordUser user)
-    {
-        if (!user.PronounsDisabled) return false;
-        await ReplyErrorLocalizedAsync("pronouns_disabled_user", user.PronounsClearedReason).ConfigureAwait(false);
-        return true;
-    }
-
-
-    [Cmd, Aliases, OwnerOnly]
-    public async Task PronounsForceClear(IUser? user, bool pronounsDisabledAbuse, [Remainder] string reason)
-    {
-        var uow = db.GetDbContext();
-        await using var _ = uow.ConfigureAwait(false);
-        var dbUser = await uow.GetOrCreateUser(user).ConfigureAwait(false);
-        dbUser.PronounsDisabled = pronounsDisabledAbuse;
-        dbUser.PronounsClearedReason = reason;
-        await uow.SaveChangesAsync().ConfigureAwait(false);
-        await ConfirmLocalizedAsync(pronounsDisabledAbuse ? "pronouns_disabled_user" : "pronouns_cleared").ConfigureAwait(false);
-    }
-
-    [Cmd, Aliases, OwnerOnly]
-    public async Task PronounsForceClear(ulong user, bool pronounsDisabledAbuse, [Remainder] string reason)
-    {
-        var uow = db.GetDbContext();
-        await using var _ = uow.ConfigureAwait(false);
-        var dbUser = await uow.DiscordUser.AsQueryable().FirstAsync(x => x.UserId == user).ConfigureAwait(false);
-        dbUser.PronounsDisabled = pronounsDisabledAbuse;
-        dbUser.PronounsClearedReason = reason;
-        await uow.SaveChangesAsync().ConfigureAwait(false);
-        await ConfirmLocalizedAsync(pronounsDisabledAbuse ? "pronouns_disabled_user" : "pronouns_cleared").ConfigureAwait(false);
-    }
-=======
-﻿using Discord.Commands;
-using Mewdeko.Common.Attributes.TextCommands;
-using Mewdeko.Modules.UserProfile.Services;
-using SixLabors.ImageSharp.PixelFormats;
-using System.Threading.Tasks;
-using Microsoft.EntityFrameworkCore;
-using Color = SixLabors.ImageSharp.Color;
-
-namespace Mewdeko.Modules.UserProfile;
-
-public class UserProfile : MewdekoModuleBase<UserProfileService>
-{
-    private readonly DbService db;
-
-    public UserProfile(DbService db) => this.db = db;
-
-    [Cmd, Aliases]
-    public async Task Profile(IUser user = null)
-    {
-        user ??= ctx.User;
-        var embed = await Service.GetProfileEmbed(user, ctx.User);
-        if (embed is null)
-            await ctx.Channel.SendErrorAsync("This user has their profile set to private.");
-        else
-            await ctx.Channel.SendMessageAsync(embed: embed);
-    }
-
-    [Cmd, Aliases]
-    public async Task SetBio([Remainder] string bio)
-    {
-        if (bio.Length > 2048)
-        {
-            await ctx.Channel.SendErrorAsync("Keep it under 2048 characters please,");
-            return;
-        }
-
-        await Service.SetBio(ctx.User, bio);
-        await ctx.Channel.SendConfirmAsync($"Your Profile Bio has been set to:\n{bio}");
-    }
-
-    [Cmd, Aliases]
-    public async Task SetZodiac(string zodiac)
-    {
-        var result = await Service.SetZodiac(ctx.User, zodiac);
-        if (!result)
-            await ctx.Channel.SendErrorAsync("That zodiac sign doesn't exist.");
-        else
-            await ctx.Channel.SendConfirmAsync($"Your Zodiac has been set to:\n`{zodiac}`");
-    }
-
-    [Cmd, Aliases]
-    public async Task SetProfileColor(Color input)
-    {
-        var color = Rgba32.ParseHex(input.ToHex());
-        var discordColor = new Discord.Color(color.R, color.G, color.B);
-        await Service.SetProfileColor(ctx.User, discordColor);
-        await ctx.Channel.SendConfirmAsync($"Your Profile Color has been set to:\n`{color}`");
-    }
-
-    [Cmd, Aliases]
-    public async Task SetBirthday([Remainder] DateTime dateTime)
-    {
-        await Service.SetBirthday(ctx.User, dateTime);
-        await ctx.Channel.SendConfirmAsync($"Your birthday has been set to {dateTime:d}");
-    }
-
-    [Cmd, Aliases]
-    public async Task SetBirthdayPrivacy(DiscordUser.BirthdayDisplayModeEnum birthdayDisplayModeEnum)
-    {
-        await Service.SetBirthdayDisplayMode(ctx.User, birthdayDisplayModeEnum);
-        await ctx.Channel.SendConfirmAsync($"Your birthday display mode has been set to {birthdayDisplayModeEnum.ToString()}");
-    }
-
-    [Cmd, Aliases]
-    public async Task SetProfileImage(string url)
-    {
-        if (!url.IsImage())
-        {
-            await ctx.Channel.SendErrorAsync("The image url you provided is invalid. Please make sure it ends with `.gif`, `.png` or `.jpg`");
-            return;
-        }
-
-        await Service.SetProfileImage(ctx.User, url);
-        var eb = new EmbedBuilder().WithOkColor().WithDescription("Sucesffully set the profile image to:").WithImageUrl(url);
-        await ctx.Channel.SendMessageAsync(embed: eb.Build());
-    }
-
-    [Cmd, Aliases]
-    public async Task SetPrivacy(DiscordUser.ProfilePrivacyEnum privacyEnum)
-    {
-        await Service.SetPrivacy(ctx.User, privacyEnum);
-        await ctx.Channel.SendConfirmAsync($"Privacy succesfully set to `{privacyEnum.ToString()}`");
-    }
-
-    [Cmd, Aliases]
-    public async Task SetSwitchFc(string switchFc = "")
-    {
-        if (!await Service.SetSwitchFc(ctx.User, switchFc))
-        {
-            await ctx.Channel.SendErrorAsync("The Switch Friend Code you provided is invalid. Please make sure it matches the format sw-XXXX-XXXX-XXXX.");
-            return;
-        }
-
-
-        if (switchFc.Length == 0)
-            await ctx.Channel.SendConfirmAsync("Your Switch Friend Code has been removed.");
-        else
-            await ctx.Channel.SendConfirmAsync($"Your Switch Friend Code has been set to {switchFc}.");
-    }
-
-    [Cmd, Aliases]
-    public async Task Pronouns(IUser? user = null)
-    {
-        user ??= ctx.User;
-        var uow = db.GetDbContext();
-        await using var _ = uow.ConfigureAwait(false);
-        var dbUser = await uow.GetOrCreateUser(user).ConfigureAwait(false);
-        if (await PronounsDisabled(dbUser).ConfigureAwait(false)) return;
-        var pronouns = await Service.GetPronounsOrUnspecifiedAsync(user.Id).ConfigureAwait(false);
-        var cb = new ComponentBuilder();
-        if (!pronouns.PronounDb)
-            cb.WithButton(GetText("pronouns_report_button"), $"pronouns_report.{user.Id};", ButtonStyle.Danger);
-        await ctx.Channel.SendConfirmAsync(
-            GetText(pronouns.PronounDb ? pronouns.Pronouns.Contains(' ') ? "pronouns_pndb_special" : "pronouns_pndb_get" : "pronouns_internal_get", user.ToString(),
-                pronouns.Pronouns), cb).ConfigureAwait(false);
-    }
-
-    [Cmd, Aliases]
-    public async Task SetPronouns([Remainder] string? pronouns = null)
-    {
-        var uow = db.GetDbContext();
-        await using var _ = uow.ConfigureAwait(false);
-        var user = await uow.GetOrCreateUser(ctx.User).ConfigureAwait(false);
-        if (await PronounsDisabled(user).ConfigureAwait(false)) return;
-        if (string.IsNullOrWhiteSpace(pronouns))
-        {
-            var cb = new ComponentBuilder().WithButton(GetText("pronouns_overwrite_button"), "pronouns_overwrite");
-            if (string.IsNullOrWhiteSpace(user.Pronouns))
-            {
-                await ctx.Channel.SendConfirmAsync(GetText("pronouns_internal_no_override"), cb).ConfigureAwait(false);
-                return;
-            }
-
-            cb.WithButton(GetText("pronouns_overwrite_clear_button"), "pronouns_overwrite_clear", ButtonStyle.Danger);
-            await ctx.Channel.SendConfirmAsync(GetText("pronouns_internal_self", user.Pronouns), cb).ConfigureAwait(false);
-            return;
-        }
-
-        user.Pronouns = pronouns;
-        await uow.SaveChangesAsync().ConfigureAwait(false);
-        await ConfirmLocalizedAsync("pronouns_internal_update", user.Pronouns).ConfigureAwait(false);
-    }
-
-    private async Task<bool> PronounsDisabled(DiscordUser user)
-    {
-        if (!user.PronounsDisabled) return false;
-        await ReplyErrorLocalizedAsync("pronouns_disabled_user", user.PronounsClearedReason).ConfigureAwait(false);
-        return true;
-    }
-
-
-    [Cmd, Aliases, OwnerOnly]
-    public async Task PronounsForceClear(IUser? user, bool pronounsDisabledAbuse, [Remainder] string reason)
-    {
-        var uow = db.GetDbContext();
-        await using var _ = uow.ConfigureAwait(false);
-        var dbUser = await uow.GetOrCreateUser(user).ConfigureAwait(false);
-        dbUser.PronounsDisabled = pronounsDisabledAbuse;
-        dbUser.PronounsClearedReason = reason;
-        await uow.SaveChangesAsync().ConfigureAwait(false);
-        await ConfirmLocalizedAsync(pronounsDisabledAbuse ? "pronouns_disabled_user" : "pronouns_cleared").ConfigureAwait(false);
-    }
-
-    [Cmd, Aliases, OwnerOnly]
-    public async Task PronounsForceClear(ulong user, bool pronounsDisabledAbuse, [Remainder] string reason)
-    {
-        var uow = db.GetDbContext();
-        await using var _ = uow.ConfigureAwait(false);
-        var dbUser = await uow.DiscordUser.AsQueryable().FirstAsync(x => x.UserId == user).ConfigureAwait(false);
-        dbUser.PronounsDisabled = pronounsDisabledAbuse;
-        dbUser.PronounsClearedReason = reason;
-        await uow.SaveChangesAsync().ConfigureAwait(false);
-        await ConfirmLocalizedAsync(pronounsDisabledAbuse ? "pronouns_disabled_user" : "pronouns_cleared").ConfigureAwait(false);
-    }
->>>>>>> fe7af78b
+﻿using Discord.Commands;
+using Mewdeko.Common.Attributes.TextCommands;
+using Mewdeko.Modules.UserProfile.Services;
+using SixLabors.ImageSharp.PixelFormats;
+using System.Threading.Tasks;
+using Microsoft.EntityFrameworkCore;
+using Color = SixLabors.ImageSharp.Color;
+
+namespace Mewdeko.Modules.UserProfile;
+
+public class UserProfile : MewdekoModuleBase<UserProfileService>
+{
+    private readonly DbService db;
+
+    public UserProfile(DbService db) => this.db = db;
+
+    [Cmd, Aliases]
+    public async Task Profile(IUser user = null)
+    {
+        user ??= ctx.User;
+        var embed = await Service.GetProfileEmbed(user, ctx.User);
+        if (embed is null)
+            await ctx.Channel.SendErrorAsync("This user has their profile set to private.");
+        else
+            await ctx.Channel.SendMessageAsync(embed: embed);
+    }
+
+    [Cmd, Aliases]
+    public async Task SetBio([Remainder] string bio)
+    {
+        if (bio.Length > 2048)
+        {
+            await ctx.Channel.SendErrorAsync("Keep it under 2048 characters please,");
+            return;
+        }
+
+        await Service.SetBio(ctx.User, bio);
+        await ctx.Channel.SendConfirmAsync($"Your Profile Bio has been set to:\n{bio}");
+    }
+
+    [Cmd, Aliases]
+    public async Task SetZodiac(string zodiac)
+    {
+        var result = await Service.SetZodiac(ctx.User, zodiac);
+        if (!result)
+            await ctx.Channel.SendErrorAsync("That zodiac sign doesn't exist.");
+        else
+            await ctx.Channel.SendConfirmAsync($"Your Zodiac has been set to:\n`{zodiac}`");
+    }
+
+    [Cmd, Aliases]
+    public async Task SetProfileColor(Color input)
+    {
+        var color = Rgba32.ParseHex(input.ToHex());
+        var discordColor = new Discord.Color(color.R, color.G, color.B);
+        await Service.SetProfileColor(ctx.User, discordColor);
+        await ctx.Channel.SendConfirmAsync($"Your Profile Color has been set to:\n`{color}`");
+    }
+
+    [Cmd, Aliases]
+    public async Task SetBirthday([Remainder] DateTime dateTime)
+    {
+        await Service.SetBirthday(ctx.User, dateTime);
+        await ctx.Channel.SendConfirmAsync($"Your birthday has been set to {dateTime:d}");
+    }
+
+    [Cmd, Aliases]
+    public async Task SetBirthdayPrivacy(DiscordUser.BirthdayDisplayModeEnum birthdayDisplayModeEnum)
+    {
+        await Service.SetBirthdayDisplayMode(ctx.User, birthdayDisplayModeEnum);
+        await ctx.Channel.SendConfirmAsync($"Your birthday display mode has been set to {birthdayDisplayModeEnum.ToString()}");
+    }
+
+    [Cmd, Aliases]
+    public async Task SetProfileImage(string url)
+    {
+        if (!url.IsImage())
+        {
+            await ctx.Channel.SendErrorAsync("The image url you provided is invalid. Please make sure it ends with `.gif`, `.png` or `.jpg`");
+            return;
+        }
+
+        await Service.SetProfileImage(ctx.User, url);
+        var eb = new EmbedBuilder().WithOkColor().WithDescription("Sucesffully set the profile image to:").WithImageUrl(url);
+        await ctx.Channel.SendMessageAsync(embed: eb.Build());
+    }
+
+    [Cmd, Aliases]
+    public async Task SetPrivacy(DiscordUser.ProfilePrivacyEnum privacyEnum)
+    {
+        await Service.SetPrivacy(ctx.User, privacyEnum);
+        await ctx.Channel.SendConfirmAsync($"Privacy succesfully set to `{privacyEnum.ToString()}`");
+    }
+
+    [Cmd, Aliases]
+    public async Task SetSwitchFc(string switchFc = "")
+    {
+        if (!await Service.SetSwitchFc(ctx.User, switchFc))
+        {
+            await ctx.Channel.SendErrorAsync("The Switch Friend Code you provided is invalid. Please make sure it matches the format sw-XXXX-XXXX-XXXX.");
+            return;
+        }
+
+
+        if (switchFc.Length == 0)
+            await ctx.Channel.SendConfirmAsync("Your Switch Friend Code has been removed.");
+        else
+            await ctx.Channel.SendConfirmAsync($"Your Switch Friend Code has been set to {switchFc}.");
+    }
+
+    [Cmd, Aliases]
+    public async Task Pronouns(IUser? user = null)
+    {
+        user ??= ctx.User;
+        var uow = db.GetDbContext();
+        await using var _ = uow.ConfigureAwait(false);
+        var dbUser = await uow.GetOrCreateUser(user).ConfigureAwait(false);
+        if (await PronounsDisabled(dbUser).ConfigureAwait(false)) return;
+        var pronouns = await Service.GetPronounsOrUnspecifiedAsync(user.Id).ConfigureAwait(false);
+        var cb = new ComponentBuilder();
+        if (!pronouns.PronounDb)
+            cb.WithButton(GetText("pronouns_report_button"), $"pronouns_report.{user.Id};", ButtonStyle.Danger);
+        await ctx.Channel.SendConfirmAsync(
+            GetText(pronouns.PronounDb ? pronouns.Pronouns.Contains(' ') ? "pronouns_pndb_special" : "pronouns_pndb_get" : "pronouns_internal_get", user.ToString(),
+                pronouns.Pronouns), cb).ConfigureAwait(false);
+    }
+
+    [Cmd, Aliases]
+    public async Task SetPronouns([Remainder] string? pronouns = null)
+    {
+        var uow = db.GetDbContext();
+        await using var _ = uow.ConfigureAwait(false);
+        var user = await uow.GetOrCreateUser(ctx.User).ConfigureAwait(false);
+        if (await PronounsDisabled(user).ConfigureAwait(false)) return;
+        if (string.IsNullOrWhiteSpace(pronouns))
+        {
+            var cb = new ComponentBuilder().WithButton(GetText("pronouns_overwrite_button"), "pronouns_overwrite");
+            if (string.IsNullOrWhiteSpace(user.Pronouns))
+            {
+                await ctx.Channel.SendConfirmAsync(GetText("pronouns_internal_no_override"), cb).ConfigureAwait(false);
+                return;
+            }
+
+            cb.WithButton(GetText("pronouns_overwrite_clear_button"), "pronouns_overwrite_clear", ButtonStyle.Danger);
+            await ctx.Channel.SendConfirmAsync(GetText("pronouns_internal_self", user.Pronouns), cb).ConfigureAwait(false);
+            return;
+        }
+
+        user.Pronouns = pronouns;
+        await uow.SaveChangesAsync().ConfigureAwait(false);
+        await ConfirmLocalizedAsync("pronouns_internal_update", user.Pronouns).ConfigureAwait(false);
+    }
+
+    private async Task<bool> PronounsDisabled(DiscordUser user)
+    {
+        if (!user.PronounsDisabled) return false;
+        await ReplyErrorLocalizedAsync("pronouns_disabled_user", user.PronounsClearedReason).ConfigureAwait(false);
+        return true;
+    }
+
+
+    [Cmd, Aliases, OwnerOnly]
+    public async Task PronounsForceClear(IUser? user, bool pronounsDisabledAbuse, [Remainder] string reason)
+    {
+        var uow = db.GetDbContext();
+        await using var _ = uow.ConfigureAwait(false);
+        var dbUser = await uow.GetOrCreateUser(user).ConfigureAwait(false);
+        dbUser.PronounsDisabled = pronounsDisabledAbuse;
+        dbUser.PronounsClearedReason = reason;
+        await uow.SaveChangesAsync().ConfigureAwait(false);
+        await ConfirmLocalizedAsync(pronounsDisabledAbuse ? "pronouns_disabled_user" : "pronouns_cleared").ConfigureAwait(false);
+    }
+
+    [Cmd, Aliases, OwnerOnly]
+    public async Task PronounsForceClear(ulong user, bool pronounsDisabledAbuse, [Remainder] string reason)
+    {
+        var uow = db.GetDbContext();
+        await using var _ = uow.ConfigureAwait(false);
+        var dbUser = await uow.DiscordUser.AsQueryable().FirstAsync(x => x.UserId == user).ConfigureAwait(false);
+        dbUser.PronounsDisabled = pronounsDisabledAbuse;
+        dbUser.PronounsClearedReason = reason;
+        await uow.SaveChangesAsync().ConfigureAwait(false);
+        await ConfirmLocalizedAsync(pronounsDisabledAbuse ? "pronouns_disabled_user" : "pronouns_cleared").ConfigureAwait(false);
+    }
 }