--- conflicted
+++ resolved
@@ -353,17 +353,6 @@
             messageContent = newContent;
             break;
         }
-<<<<<<< HEAD
-        // #if DEBUG
-        // if (usrMsg.Author.Id != 280835732728184843)
-        //     return;
-        // #endif
-=======
-        #if DEBUG
-        if (usrMsg.Author.Id != 280835732728184843)
-            return;
-        #endif
->>>>>>> 3a38f866
         var prefix = GetPrefix(guild?.Id);
         // execute the command and measure the time it took
         if (messageContent.StartsWith(prefix, StringComparison.InvariantCulture) ||
