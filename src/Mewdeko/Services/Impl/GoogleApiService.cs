﻿using System.Collections.Generic;
using System.Net;
using System.Net.Http;
using System.Text.RegularExpressions;
using System.Xml;
using Google;
using Google.Apis.Customsearch.v1;
using Google.Apis.Services;
using Google.Apis.Urlshortener.v1;
using Google.Apis.Urlshortener.v1.Data;
using Google.Apis.YouTube.v3;
using Mewdeko._Extensions;
using Mewdeko.Common;
using Newtonsoft.Json.Linq;
using Serilog;

namespace Mewdeko.Services.Impl;

public class GoogleApiService : IGoogleApiService
{
    private const string SEARCH_ENGINE_ID = "018084019232060951019:hs5piey28-e";

    private static readonly Regex _plRegex =
        new("(?:youtu\\.be\\/|list=)(?<id>[\\da-zA-Z\\-_]*)", RegexOptions.Compiled);

<<<<<<< HEAD
=======
    //private readonly Regex YtVideoIdRegex = new Regex(@"(?:youtube\.com\/\S*(?:(?:\/e(?:mbed))?\/|watch\?(?:\S*?&?v\=))|youtu\.be\/)(?<id>[a-zA-Z0-9_-]{6,11})", RegexOptions.Compiled);
>>>>>>> 3a38f866
    private readonly IBotCredentials _creds;
    private readonly IHttpClientFactory _httpFactory;

    private readonly Dictionary<string, string> _languageDictionary = new()
    {
        {"afrikaans", "af"},
        {"albanian", "sq"},
        {"arabic", "ar"},
        {"armenian", "hy"},
        {"azerbaijani", "az"},
        {"basque", "eu"},
        {"belarusian", "be"},
        {"bengali", "bn"},
        {"bulgarian", "bg"},
        {"catalan", "ca"},
        {"chinese-traditional", "zh-TW"},
        {"chinese-simplified", "zh-CN"},
        {"chinese", "zh-CN"},
        {"croatian", "hr"},
        {"czech", "cs"},
        {"danish", "da"},
        {"dutch", "nl"},
        {"english", "en"},
        {"esperanto", "eo"},
        {"estonian", "et"},
        {"filipino", "tl"},
        {"finnish", "fi"},
        {"french", "fr"},
        {"galician", "gl"},
        {"german", "de"},
        {"georgian", "ka"},
        {"greek", "el"},
        {"haitian Creole", "ht"},
        {"hebrew", "iw"},
        {"hindi", "hi"},
        {"hungarian", "hu"},
        {"icelandic", "is"},
        {"indonesian", "id"},
        {"irish", "ga"},
        {"italian", "it"},
        {"japanese", "ja"},
        {"korean", "ko"},
        {"lao", "lo"},
        {"latin", "la"},
        {"latvian", "lv"},
        {"lithuanian", "lt"},
        {"macedonian", "mk"},
        {"malay", "ms"},
        {"maltese", "mt"},
        {"norwegian", "no"},
        {"persian", "fa"},
        {"polish", "pl"},
        {"portuguese", "pt"},
        {"romanian", "ro"},
        {"russian", "ru"},
        {"serbian", "sr"},
        {"slovak", "sk"},
        {"slovenian", "sl"},
        {"spanish", "es"},
        {"swahili", "sw"},
        {"swedish", "sv"},
        {"tamil", "ta"},
        {"telugu", "te"},
        {"thai", "th"},
        {"turkish", "tr"},
        {"ukrainian", "uk"},
        {"urdu", "ur"},
        {"vietnamese", "vi"},
        {"welsh", "cy"},
        {"yiddish", "yi"},

        {"af", "af"},
        {"sq", "sq"},
        {"ar", "ar"},
        {"hy", "hy"},
        {"az", "az"},
        {"eu", "eu"},
        {"be", "be"},
        {"bn", "bn"},
        {"bg", "bg"},
        {"ca", "ca"},
        {"zh-tw", "zh-TW"},
        {"zh-cn", "zh-CN"},
        {"hr", "hr"},
        {"cs", "cs"},
        {"da", "da"},
        {"nl", "nl"},
        {"en", "en"},
        {"eo", "eo"},
        {"et", "et"},
        {"tl", "tl"},
        {"fi", "fi"},
        {"fr", "fr"},
        {"gl", "gl"},
        {"de", "de"},
        {"ka", "ka"},
        {"el", "el"},
        {"ht", "ht"},
        {"iw", "iw"},
        {"hi", "hi"},
        {"hu", "hu"},
        {"is", "is"},
        {"id", "id"},
        {"ga", "ga"},
        {"it", "it"},
        {"ja", "ja"},
        {"ko", "ko"},
        {"lo", "lo"},
        {"la", "la"},
        {"lv", "lv"},
        {"lt", "lt"},
        {"mk", "mk"},
        {"ms", "ms"},
        {"mt", "mt"},
        {"no", "no"},
        {"fa", "fa"},
        {"pl", "pl"},
        {"pt", "pt"},
        {"ro", "ro"},
        {"ru", "ru"},
        {"sr", "sr"},
        {"sk", "sk"},
        {"sl", "sl"},
        {"es", "es"},
        {"sw", "sw"},
        {"sv", "sv"},
        {"ta", "ta"},
        {"te", "te"},
        {"th", "th"},
        {"tr", "tr"},
        {"uk", "uk"},
        {"ur", "ur"},
        {"vi", "vi"},
        {"cy", "cy"},
        {"yi", "yi"}
    };

    private readonly CustomsearchService _cs;
    private readonly UrlshortenerService _sh;

    private readonly YouTubeService _yt;

    public GoogleApiService(IBotCredentials creds, IHttpClientFactory factory)
    {
        _creds = creds;
        _httpFactory = factory;

        var bcs = new BaseClientService.Initializer
        {
            ApplicationName = "Mewdeko Bot",
            ApiKey = _creds.GoogleApiKey
        };

        _yt = new YouTubeService(bcs);
        _sh = new UrlshortenerService(bcs);
        _cs = new CustomsearchService(bcs);
    }

    public async Task<IEnumerable<string>> GetPlaylistIdsByKeywordsAsync(string keywords, int count = 1)
    {
        await Task.Yield();
        if (string.IsNullOrWhiteSpace(keywords))
            throw new ArgumentNullException(nameof(keywords));

        if (count <= 0)
            throw new ArgumentOutOfRangeException(nameof(count));

        var match = _plRegex.Match(keywords);
        if (match.Length > 1) return new[] {match.Groups["id"].Value};
        var query = _yt.Search.List("snippet");
        query.MaxResults = count;
        query.Type = "playlist";
        query.Q = keywords;

        return (await query.ExecuteAsync().ConfigureAwait(false)).Items.Select(i => i.Id.PlaylistId);
    }

    public async Task<IEnumerable<string>> GetRelatedVideosAsync(string id, int count = 1)
    {
        await Task.Yield();
        if (string.IsNullOrWhiteSpace(id))
            throw new ArgumentNullException(nameof(id));

        if (count <= 0)
            throw new ArgumentOutOfRangeException(nameof(count));
        var query = _yt.Search.List("snippet");
        query.MaxResults = count;
        query.RelatedToVideoId = id;
        query.Type = "video";
        return (await query.ExecuteAsync().ConfigureAwait(false)).Items.Select(i =>
            "http://www.youtube.com/watch?v=" + i.Id.VideoId);
    }

    public async Task<IEnumerable<string>> GetVideoLinksByKeywordAsync(string keywords, int count = 1)
    {
        await Task.Yield();
        if (string.IsNullOrWhiteSpace(keywords))
            throw new ArgumentNullException(nameof(keywords));

        if (count <= 0)
            throw new ArgumentOutOfRangeException(nameof(count));

        var query = _yt.Search.List("snippet");
        query.MaxResults = count;
        query.Q = keywords;
        query.Type = "video";
        query.SafeSearch = SearchResource.ListRequest.SafeSearchEnum.Strict;
        return (await query.ExecuteAsync().ConfigureAwait(false)).Items.Select(i =>
            "http://www.youtube.com/watch?v=" + i.Id.VideoId);
    }

    public async Task<IEnumerable<(string Name, string Id, string Url)>> GetVideoInfosByKeywordAsync(
        string keywords, int count = 1)
    {
        await Task.Yield();
        if (string.IsNullOrWhiteSpace(keywords))
            throw new ArgumentNullException(nameof(keywords));

        if (count <= 0)
            throw new ArgumentOutOfRangeException(nameof(count));

        var query = _yt.Search.List("snippet");
        query.MaxResults = count;
        query.Q = keywords;
        query.Type = "video";
        return (await query.ExecuteAsync().ConfigureAwait(false)).Items.Select(i =>
            (i.Snippet.Title.TrimTo(50), i.Id.VideoId, "http://www.youtube.com/watch?v=" + i.Id.VideoId));
    }

    public Task<string> ShortenUrl(Uri url) => ShortenUrl(url.ToString());

    public async Task<string> ShortenUrl(string url)
    {
        await Task.Yield();
        if (string.IsNullOrWhiteSpace(url))
            throw new ArgumentNullException(nameof(url));

        if (string.IsNullOrWhiteSpace(_creds.GoogleApiKey))
            return url;

        try
        {
            var response = await _sh.Url.Insert(new Url {LongUrl = url}).ExecuteAsync().ConfigureAwait(false);
            return response.Id;
        }
        catch (GoogleApiException ex) when (ex.HttpStatusCode == HttpStatusCode.Forbidden)
        {
            return url;
        }
        catch (Exception ex)
        {
            Log.Warning(ex, "Error shortening URL");
            return url;
        }
    }

    public async Task<IEnumerable<string>> GetPlaylistTracksAsync(string playlistId, int count = 50)
    {
        await Task.Yield();
        if (string.IsNullOrWhiteSpace(playlistId))
            throw new ArgumentNullException(nameof(playlistId));

        if (count <= 0)
            throw new ArgumentOutOfRangeException(nameof(count));

        string nextPageToken = null;

        var toReturn = new List<string>(count);

        do
        {
            var toGet = count > 50 ? 50 : count;
            count -= toGet;

            var query = _yt.PlaylistItems.List("contentDetails");
            query.MaxResults = toGet;
            query.PlaylistId = playlistId;
            query.PageToken = nextPageToken;

            var data = await query.ExecuteAsync().ConfigureAwait(false);

            toReturn.AddRange(data.Items.Select(i => i.ContentDetails.VideoId));
            nextPageToken = data.NextPageToken;
        } while (count > 0 && !string.IsNullOrWhiteSpace(nextPageToken));

        return toReturn;
    }

    public async Task<IReadOnlyDictionary<string, TimeSpan>> GetVideoDurationsAsync(IEnumerable<string> videoIds)
    {
        await Task.Yield();
        var videoIdsList = videoIds as List<string> ?? videoIds.ToList();

        var toReturn = new Dictionary<string, TimeSpan>();

        if (!videoIdsList.Any())
            return toReturn;
        var remaining = videoIdsList.Count;

        do
        {
            var toGet = remaining > 50 ? 50 : remaining;
            remaining -= toGet;

            var q = _yt.Videos.List("contentDetails");
            q.Id = string.Join(",", videoIdsList.Take(toGet));
            videoIdsList = videoIdsList.Skip(toGet).ToList();
            var items = (await q.ExecuteAsync().ConfigureAwait(false)).Items;
            foreach (var i in items) toReturn.Add(i.Id, XmlConvert.ToTimeSpan(i.ContentDetails.Duration));
        } while (remaining > 0);

        return toReturn;
    }

    public async Task<ImageResult> GetImageAsync(string query)
    {
        await Task.Yield();
        if (string.IsNullOrWhiteSpace(query))
            throw new ArgumentNullException(nameof(query));

        var req = _cs.Cse.List();
        req.Q = query;
        req.Cx = SEARCH_ENGINE_ID;
        req.Num = 1;
        req.Fields = "items(image(contextLink,thumbnailLink),link)";
        req.SearchType = CseResource.ListRequest.SearchTypeEnum.Image;
        req.Start = new MewdekoRandom().Next(0, 20);
        req.Safe = CseResource.ListRequest.SafeEnum.Active;

        var search = await req.ExecuteAsync().ConfigureAwait(false);

        return new ImageResult(search.Items[0].Image, search.Items[0].Link);
    }

    public IEnumerable<string> Languages => _languageDictionary.Keys.OrderBy(x => x);

    public async Task<string> Translate(string sourceText, string sourceLanguage, string targetLanguage)
    {
        await Task.Yield();
        string text;

        if (!_languageDictionary.ContainsKey(sourceLanguage) ||
            !_languageDictionary.ContainsKey(targetLanguage))
            throw new ArgumentException(nameof(sourceLanguage) + "/" + nameof(targetLanguage));


<<<<<<< HEAD
        var url = new Uri(
            $"https://translate.googleapis.com/translate_a/single?client=gtx&sl={ConvertToLanguageCode(sourceLanguage)}&tl={ConvertToLanguageCode(targetLanguage)}&dt=t&q={WebUtility.UrlEncode(sourceText)}");
=======
        var url = new Uri(string.Format(
            "https://translate.googleapis.com/translate_a/single?client=gtx&sl={0}&tl={1}&dt=t&q={2}",
            ConvertToLanguageCode(sourceLanguage),
            ConvertToLanguageCode(targetLanguage),
            WebUtility.UrlEncode(sourceText)));
>>>>>>> 3a38f866
        using (var http = _httpFactory.CreateClient())
        {
            http.DefaultRequestHeaders.Add("user-agent",
                "Mozilla/5.0 (Windows NT 6.1) AppleWebKit/537.36 (KHTML, like Gecko) Chrome/41.0.2228.0 Safari/537.36");
            text = await http.GetStringAsync(url).ConfigureAwait(false);
        }

        return string.Concat(JArray.Parse(text)[0].Select(x => x[0]));
    }

    private string ConvertToLanguageCode(string language)
    {
        _languageDictionary.TryGetValue(language, out var mode);
        return mode;
    }
}<|MERGE_RESOLUTION|>--- conflicted
+++ resolved
@@ -22,11 +22,6 @@
 
     private static readonly Regex _plRegex =
         new("(?:youtu\\.be\\/|list=)(?<id>[\\da-zA-Z\\-_]*)", RegexOptions.Compiled);
-
-<<<<<<< HEAD
-=======
-    //private readonly Regex YtVideoIdRegex = new Regex(@"(?:youtube\.com\/\S*(?:(?:\/e(?:mbed))?\/|watch\?(?:\S*?&?v\=))|youtu\.be\/)(?<id>[a-zA-Z0-9_-]{6,11})", RegexOptions.Compiled);
->>>>>>> 3a38f866
     private readonly IBotCredentials _creds;
     private readonly IHttpClientFactory _httpFactory;
 
@@ -371,18 +366,8 @@
         if (!_languageDictionary.ContainsKey(sourceLanguage) ||
             !_languageDictionary.ContainsKey(targetLanguage))
             throw new ArgumentException(nameof(sourceLanguage) + "/" + nameof(targetLanguage));
-
-
-<<<<<<< HEAD
         var url = new Uri(
             $"https://translate.googleapis.com/translate_a/single?client=gtx&sl={ConvertToLanguageCode(sourceLanguage)}&tl={ConvertToLanguageCode(targetLanguage)}&dt=t&q={WebUtility.UrlEncode(sourceText)}");
-=======
-        var url = new Uri(string.Format(
-            "https://translate.googleapis.com/translate_a/single?client=gtx&sl={0}&tl={1}&dt=t&q={2}",
-            ConvertToLanguageCode(sourceLanguage),
-            ConvertToLanguageCode(targetLanguage),
-            WebUtility.UrlEncode(sourceText)));
->>>>>>> 3a38f866
         using (var http = _httpFactory.CreateClient())
         {
             http.DefaultRequestHeaders.Add("user-agent",
